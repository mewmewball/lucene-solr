--- conflicted
+++ resolved
@@ -16,11 +16,6 @@
  * limitations under the License.
  */
 
-<<<<<<< HEAD
-import org.apache.solr.SolrTestCaseJ4;
-import org.junit.Assert;
-=======
->>>>>>> 2ede77ba
 import org.junit.Test;
 
 import java.io.IOException;
@@ -35,11 +30,7 @@
  * @version $Id$
  * @since solr 1.4
  */
-<<<<<<< HEAD
-public class TestLineEntityProcessor extends SolrTestCaseJ4 {
-=======
 public class TestLineEntityProcessor extends AbstractDataImportHandlerTestCase {
->>>>>>> 2ede77ba
 
   @Test
   /************************************************************************/
@@ -52,21 +43,13 @@
      *           />
      */
 
-<<<<<<< HEAD
-    Map attrs = AbstractDataImportHandlerTestCase.createMap(
-=======
-    Map attrs = createMap(
->>>>>>> 2ede77ba
+    Map attrs = createMap(
             LineEntityProcessor.URL, "dummy.lis",
             LineEntityProcessor.ACCEPT_LINE_REGEX, null,
             LineEntityProcessor.SKIP_LINE_REGEX, null
     );
 
-<<<<<<< HEAD
-    Context c = AbstractDataImportHandlerTestCase.getContext(
-=======
-    Context c = getContext(
->>>>>>> 2ede77ba
+    Context c = getContext(
             null,                          //parentEntity
             new VariableResolverImpl(),  //resolver
             getDataSource(filecontents),   //parentDataSource
@@ -100,21 +83,13 @@
      *           acceptLineRegex="xml"
      *           />
      */
-<<<<<<< HEAD
-    Map attrs = AbstractDataImportHandlerTestCase.createMap(
-=======
-    Map attrs = createMap(
->>>>>>> 2ede77ba
+    Map attrs = createMap(
             LineEntityProcessor.URL, "dummy.lis",
             LineEntityProcessor.ACCEPT_LINE_REGEX, "xml",
             LineEntityProcessor.SKIP_LINE_REGEX, null
     );
 
-<<<<<<< HEAD
-    Context c = AbstractDataImportHandlerTestCase.getContext(
-=======
-    Context c = getContext(
->>>>>>> 2ede77ba
+    Context c = getContext(
             null,                          //parentEntity
             new VariableResolverImpl(),  //resolver
             getDataSource(filecontents),   //parentDataSource
@@ -146,21 +121,13 @@
      *           omitLineRegex="\\.xsd"
      *           />
      */
-<<<<<<< HEAD
-    Map attrs = AbstractDataImportHandlerTestCase.createMap(
-=======
-    Map attrs = createMap(
->>>>>>> 2ede77ba
+    Map attrs = createMap(
             LineEntityProcessor.URL, "dummy.lis",
             LineEntityProcessor.ACCEPT_LINE_REGEX, "\\.xml",
             LineEntityProcessor.SKIP_LINE_REGEX, "\\.xsd"
     );
 
-<<<<<<< HEAD
-    Context c = AbstractDataImportHandlerTestCase.getContext(
-=======
-    Context c = getContext(
->>>>>>> 2ede77ba
+    Context c = getContext(
             null,                          //parentEntity
             new VariableResolverImpl(),  //resolver
             getDataSource(filecontents),   //parentDataSource
@@ -191,20 +158,12 @@
      *           omitLineRegex="\\.xsd"
      *           />
      */
-<<<<<<< HEAD
-    Map attrs = AbstractDataImportHandlerTestCase.createMap(
-=======
-    Map attrs = createMap(
->>>>>>> 2ede77ba
+    Map attrs = createMap(
             LineEntityProcessor.URL, "dummy.lis",
             LineEntityProcessor.SKIP_LINE_REGEX, "\\.xsd"
     );
 
-<<<<<<< HEAD
-    Context c = AbstractDataImportHandlerTestCase.getContext(
-=======
-    Context c = getContext(
->>>>>>> 2ede77ba
+    Context c = getContext(
             null,                          //parentEntity
             new VariableResolverImpl(),  //resolver
             getDataSource(filecontents),   //parentDataSource
