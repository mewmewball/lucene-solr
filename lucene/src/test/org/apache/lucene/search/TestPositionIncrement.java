--- conflicted
+++ resolved
@@ -35,10 +35,7 @@
 import org.apache.lucene.index.DocsAndPositionsEnum;
 import org.apache.lucene.index.IndexReader;
 import org.apache.lucene.index.RandomIndexWriter;
-<<<<<<< HEAD
-=======
 import org.apache.lucene.index.SlowMultiReaderWrapper;
->>>>>>> 2ede77ba
 import org.apache.lucene.index.Term;
 import org.apache.lucene.queryParser.QueryParser;
 import org.apache.lucene.store.Directory;
@@ -89,13 +86,8 @@
         };
       }
     };
-<<<<<<< HEAD
-    Directory store = new MockRAMDirectory();
-    RandomIndexWriter writer = new RandomIndexWriter(newRandom(), store, analyzer);
-=======
     Directory store = newDirectory();
     RandomIndexWriter writer = new RandomIndexWriter(random, store, analyzer);
->>>>>>> 2ede77ba
     Document d = new Document();
     d.add(newField("field", "bogus", Field.Store.YES, Field.Index.ANALYZED));
     writer.addDocument(d);
@@ -244,13 +236,8 @@
     new CharacterRunAutomaton(new RegExp("[sS][tT][oO][pP]").toAutomaton());
   
   public void testPayloadsPos0() throws Exception {
-<<<<<<< HEAD
-    Directory dir = new MockRAMDirectory();
-    RandomIndexWriter writer = new RandomIndexWriter(newRandom(), dir, new TestPayloadAnalyzer());
-=======
     Directory dir = newDirectory();
     RandomIndexWriter writer = new RandomIndexWriter(random, dir, new MockPayloadAnalyzer());
->>>>>>> 2ede77ba
     Document doc = new Document();
     doc.add(new Field("content", new StringReader(
         "a a b c d e a f g h i j a b k k")));
@@ -258,16 +245,9 @@
 
     IndexReader r = new SlowMultiReaderWrapper(writer.getReader());
 
-<<<<<<< HEAD
-    DocsAndPositionsEnum tp = MultiFields.getTermPositionsEnum(r,
-                                                               MultiFields.getDeletedDocs(r),
-                                                               "content",
-                                                               new BytesRef("a"));
-=======
     DocsAndPositionsEnum tp = r.termPositionsEnum(r.getDeletedDocs(),
                                                      "content",
                                                      new BytesRef("a"));
->>>>>>> 2ede77ba
     
     int count = 0;
     assertTrue(tp.nextDoc() != tp.NO_MORE_DOCS);
