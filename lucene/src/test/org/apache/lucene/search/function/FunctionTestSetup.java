--- conflicted
+++ resolved
@@ -97,11 +97,7 @@
       System.out.println("TEST: setUp");
     }
     // prepare a small index with just a few documents.  
-<<<<<<< HEAD
-    dir = new RAMDirectory();
-=======
     dir = newDirectory();
->>>>>>> 2ede77ba
     anlzr = new MockAnalyzer();
     IndexWriterConfig iwc = newIndexWriterConfig( TEST_VERSION_CURRENT, anlzr);
     if (doMultiSegment) {
