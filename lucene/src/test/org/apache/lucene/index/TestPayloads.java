package org.apache.lucene.index;

/**
 * Licensed to the Apache Software Foundation (ASF) under one or more
 * contributor license agreements.  See the NOTICE file distributed with
 * this work for additional information regarding copyright ownership.
 * The ASF licenses this file to You under the Apache License, Version 2.0
 * (the "License"); you may not use this file except in compliance with
 * the License.  You may obtain a copy of the License at
 *
 *     http://www.apache.org/licenses/LICENSE-2.0
 *
 * Unless required by applicable law or agreed to in writing, software
 * distributed under the License is distributed on an "AS IS" BASIS,
 * WITHOUT WARRANTIES OR CONDITIONS OF ANY KIND, either express or implied.
 * See the License for the specific language governing permissions and
 * limitations under the License.
 */

import java.io.IOException;
import java.io.Reader;
import java.io.UnsupportedEncodingException;
import java.util.ArrayList;
import java.util.HashMap;
import java.util.List;
import java.util.Map;

import org.apache.lucene.analysis.Analyzer;
import org.apache.lucene.analysis.MockTokenizer;
import org.apache.lucene.analysis.TokenFilter;
import org.apache.lucene.analysis.TokenStream;
import org.apache.lucene.analysis.MockAnalyzer;
import org.apache.lucene.analysis.tokenattributes.PayloadAttribute;
import org.apache.lucene.analysis.tokenattributes.CharTermAttribute;
import org.apache.lucene.document.Document;
import org.apache.lucene.document.Field;
import org.apache.lucene.index.IndexWriterConfig.OpenMode;
import org.apache.lucene.search.DocIdSetIterator;
import org.apache.lucene.store.Directory;
import org.apache.lucene.util.BytesRef;
import org.apache.lucene.util.Bits;
import org.apache.lucene.util.LuceneTestCase;
import org.apache.lucene.util.UnicodeUtil;
import org.apache.lucene.util._TestUtil;

public class TestPayloads extends LuceneTestCase {
    
    // Simple tests to test the Payload class
    public void testPayload() throws Exception {
        byte[] testData = "This is a test!".getBytes();
        Payload payload = new Payload(testData);
        assertEquals("Wrong payload length.", testData.length, payload.length());
        
        // test copyTo()
        byte[] target = new byte[testData.length - 1];
        try {
            payload.copyTo(target, 0);
            fail("Expected exception not thrown");
        } catch (Exception expected) {
            // expected exception
        }
        
        target = new byte[testData.length + 3];
        payload.copyTo(target, 3);
        
        for (int i = 0; i < testData.length; i++) {
            assertEquals(testData[i], target[i + 3]);
        }
        

        // test toByteArray()
        target = payload.toByteArray();
        assertByteArrayEquals(testData, target);

        // test byteAt()
        for (int i = 0; i < testData.length; i++) {
            assertEquals(payload.byteAt(i), testData[i]);
        }
        
        try {
            payload.byteAt(testData.length + 1);
            fail("Expected exception not thrown");
        } catch (Exception expected) {
            // expected exception
        }
        
        Payload clone = (Payload) payload.clone();
        assertEquals(payload.length(), clone.length());
        for (int i = 0; i < payload.length(); i++) {
          assertEquals(payload.byteAt(i), clone.byteAt(i));
        }
        
    }

    // Tests whether the DocumentWriter and SegmentMerger correctly enable the
    // payload bit in the FieldInfo
    public void testPayloadFieldBit() throws Exception {
        Directory ram = newDirectory();
        PayloadAnalyzer analyzer = new PayloadAnalyzer();
        IndexWriter writer = new IndexWriter(ram, newIndexWriterConfig( TEST_VERSION_CURRENT, analyzer));
        Document d = new Document();
        // this field won't have any payloads
        d.add(newField("f1", "This field has no payloads", Field.Store.NO, Field.Index.ANALYZED));
        // this field will have payloads in all docs, however not for all term positions,
        // so this field is used to check if the DocumentWriter correctly enables the payloads bit
        // even if only some term positions have payloads
        d.add(newField("f2", "This field has payloads in all docs", Field.Store.NO, Field.Index.ANALYZED));
        d.add(newField("f2", "This field has payloads in all docs", Field.Store.NO, Field.Index.ANALYZED));
        // this field is used to verify if the SegmentMerger enables payloads for a field if it has payloads 
        // enabled in only some documents
        d.add(newField("f3", "This field has payloads in some docs", Field.Store.NO, Field.Index.ANALYZED));
        // only add payload data for field f2
        analyzer.setPayloadData("f2", 1, "somedata".getBytes(), 0, 1);
        writer.addDocument(d);
        // flush
        writer.close();

      SegmentReader reader = getOnlySegmentReader(IndexReader.open(ram, false));
        FieldInfos fi = reader.fieldInfos();
        assertFalse("Payload field bit should not be set.", fi.fieldInfo("f1").storePayloads);
        assertTrue("Payload field bit should be set.", fi.fieldInfo("f2").storePayloads);
        assertFalse("Payload field bit should not be set.", fi.fieldInfo("f3").storePayloads);
        reader.close();
        
        // now we add another document which has payloads for field f3 and verify if the SegmentMerger
        // enabled payloads for that field
        writer = new IndexWriter(ram, newIndexWriterConfig( TEST_VERSION_CURRENT,
            analyzer).setOpenMode(OpenMode.CREATE));
        d = new Document();
        d.add(newField("f1", "This field has no payloads", Field.Store.NO, Field.Index.ANALYZED));
        d.add(newField("f2", "This field has payloads in all docs", Field.Store.NO, Field.Index.ANALYZED));
        d.add(newField("f2", "This field has payloads in all docs", Field.Store.NO, Field.Index.ANALYZED));
        d.add(newField("f3", "This field has payloads in some docs", Field.Store.NO, Field.Index.ANALYZED));
        // add payload data for field f2 and f3
        analyzer.setPayloadData("f2", "somedata".getBytes(), 0, 1);
        analyzer.setPayloadData("f3", "somedata".getBytes(), 0, 3);
        writer.addDocument(d);

        // force merge
        writer.optimize();
        // flush
        writer.close();

      reader = getOnlySegmentReader(IndexReader.open(ram, false));
        fi = reader.fieldInfos();
        assertFalse("Payload field bit should not be set.", fi.fieldInfo("f1").storePayloads);
        assertTrue("Payload field bit should be set.", fi.fieldInfo("f2").storePayloads);
        assertTrue("Payload field bit should be set.", fi.fieldInfo("f3").storePayloads);
        reader.close();
<<<<<<< HEAD
=======
        ram.close();
>>>>>>> 2ede77ba
    }

    // Tests if payloads are correctly stored and loaded using both RamDirectory and FSDirectory
    public void testPayloadsEncoding() throws Exception {
        Directory dir = newDirectory();
        performTest(dir);
        dir.close();
    }
    
    // builds an index with payloads in the given Directory and performs
    // different tests to verify the payload encoding
    private void performTest(Directory dir) throws Exception {
        PayloadAnalyzer analyzer = new PayloadAnalyzer();
        IndexWriter writer = new IndexWriter(dir, newIndexWriterConfig(
            TEST_VERSION_CURRENT, analyzer)
            .setOpenMode(OpenMode.CREATE));
        
        // should be in sync with value in TermInfosWriter
        final int skipInterval = 16;
        
        final int numTerms = 5;
        final String fieldName = "f1";
        
        int numDocs = skipInterval + 1; 
        // create content for the test documents with just a few terms
        Term[] terms = generateTerms(fieldName, numTerms);
        StringBuilder sb = new StringBuilder();
        for (int i = 0; i < terms.length; i++) {
            sb.append(terms[i].text());
            sb.append(" ");
        }
        String content = sb.toString();
        
        
        int payloadDataLength = numTerms * numDocs * 2 + numTerms * numDocs * (numDocs - 1) / 2;
        byte[] payloadData = generateRandomData(payloadDataLength);
        
        Document d = new Document();
        d.add(newField(fieldName, content, Field.Store.NO, Field.Index.ANALYZED));
        // add the same document multiple times to have the same payload lengths for all
        // occurrences within two consecutive skip intervals
        int offset = 0;
        for (int i = 0; i < 2 * numDocs; i++) {
            analyzer.setPayloadData(fieldName, payloadData, offset, 1);
            offset += numTerms;
            writer.addDocument(d);
        }
        
        // make sure we create more than one segment to test merging
        writer.commit();
        
        // now we make sure to have different payload lengths next at the next skip point        
        for (int i = 0; i < numDocs; i++) {
            analyzer.setPayloadData(fieldName, payloadData, offset, i);
            offset += i * numTerms;
            writer.addDocument(d);
        }
        
        writer.optimize();
        // flush
        writer.close();
        
        
        /*
         * Verify the index
         * first we test if all payloads are stored correctly
         */        
        IndexReader reader = IndexReader.open(dir, true);

        byte[] verifyPayloadData = new byte[payloadDataLength];
        offset = 0;
        DocsAndPositionsEnum[] tps = new DocsAndPositionsEnum[numTerms];
        for (int i = 0; i < numTerms; i++) {
          tps[i] = MultiFields.getTermPositionsEnum(reader,
                                                    MultiFields.getDeletedDocs(reader),
                                                    terms[i].field(),
                                                    new BytesRef(terms[i].text()));
        }
        
<<<<<<< HEAD
        while (tps[0].nextDoc() != DocsEnum.NO_MORE_DOCS) {
=======
        while (tps[0].nextDoc() != DocIdSetIterator.NO_MORE_DOCS) {
>>>>>>> 2ede77ba
            for (int i = 1; i < numTerms; i++) {
                tps[i].nextDoc();
            }
            int freq = tps[0].freq();

            for (int i = 0; i < freq; i++) {
                for (int j = 0; j < numTerms; j++) {
                    tps[j].nextPosition();
<<<<<<< HEAD
                    BytesRef br = tps[j].getPayload();
                    System.arraycopy(br.bytes, br.offset, verifyPayloadData, offset, br.length);
                    offset += br.length;
=======
                    if (tps[j].hasPayload()) {
                      BytesRef br = tps[j].getPayload();
                      System.arraycopy(br.bytes, br.offset, verifyPayloadData, offset, br.length);
                      offset += br.length;
                    }
>>>>>>> 2ede77ba
                }
            }
        }
        
        assertByteArrayEquals(payloadData, verifyPayloadData);
        
        /*
         *  test lazy skipping
         */        
        DocsAndPositionsEnum tp = MultiFields.getTermPositionsEnum(reader,
                                                                   MultiFields.getDeletedDocs(reader),
                                                                   terms[0].field(),
                                                                   new BytesRef(terms[0].text()));
        tp.nextDoc();
        tp.nextPosition();
        // NOTE: prior rev of this test was failing to first
        // call next here:
        tp.nextDoc();
        // now we don't read this payload
        tp.nextPosition();
        BytesRef payload = tp.getPayload();
        assertEquals("Wrong payload length.", 1, payload.length);
        assertEquals(payload.bytes[payload.offset], payloadData[numTerms]);
        tp.nextDoc();
        tp.nextPosition();
        
        // we don't read this payload and skip to a different document
        tp.advance(5);
        tp.nextPosition();
        payload = tp.getPayload();
        assertEquals("Wrong payload length.", 1, payload.length);
        assertEquals(payload.bytes[payload.offset], payloadData[5 * numTerms]);
                
        
        /*
         * Test different lengths at skip points
         */
        tp = MultiFields.getTermPositionsEnum(reader,
                                              MultiFields.getDeletedDocs(reader),
                                              terms[1].field(),
                                              new BytesRef(terms[1].text()));
        tp.nextDoc();
        tp.nextPosition();
        assertEquals("Wrong payload length.", 1, tp.getPayload().length);
        tp.advance(skipInterval - 1);
        tp.nextPosition();
        assertEquals("Wrong payload length.", 1, tp.getPayload().length);
        tp.advance(2 * skipInterval - 1);
        tp.nextPosition();
        assertEquals("Wrong payload length.", 1, tp.getPayload().length);
        tp.advance(3 * skipInterval - 1);
        tp.nextPosition();
        assertEquals("Wrong payload length.", 3 * skipInterval - 2 * numDocs - 1, tp.getPayload().length);
        
        /*
         * Test multiple call of getPayload()
         */
        assertFalse(tp.hasPayload());
        
        reader.close();
        
        // test long payload
        analyzer = new PayloadAnalyzer();
        writer = new IndexWriter(dir, newIndexWriterConfig( TEST_VERSION_CURRENT,
            analyzer).setOpenMode(OpenMode.CREATE));
        String singleTerm = "lucene";
        
        d = new Document();
        d.add(newField(fieldName, singleTerm, Field.Store.NO, Field.Index.ANALYZED));
        // add a payload whose length is greater than the buffer size of BufferedIndexOutput
        payloadData = generateRandomData(2000);
        analyzer.setPayloadData(fieldName, payloadData, 100, 1500);
        writer.addDocument(d);

        
        writer.optimize();
        // flush
        writer.close();
        
        reader = IndexReader.open(dir, true);
        tp = MultiFields.getTermPositionsEnum(reader,
                                              MultiFields.getDeletedDocs(reader),
                                              fieldName,
                                              new BytesRef(singleTerm));
        tp.nextDoc();
        tp.nextPosition();
        
        BytesRef br = tp.getPayload();
        verifyPayloadData = new byte[br.length];
        byte[] portion = new byte[1500];
        System.arraycopy(payloadData, 100, portion, 0, 1500);
        
        assertByteArrayEquals(portion, br.bytes, br.offset, br.length);
        reader.close();
        
    }
    
    private void generateRandomData(byte[] data) {
        random.nextBytes(data);
    }

    private byte[] generateRandomData(int n) {
        byte[] data = new byte[n];
        generateRandomData(data);
        return data;
    }
    
    private Term[] generateTerms(String fieldName, int n) {
        int maxDigits = (int) (Math.log(n) / Math.log(10));
        Term[] terms = new Term[n];
        StringBuilder sb = new StringBuilder();
        for (int i = 0; i < n; i++) {
            sb.setLength(0);
            sb.append("t");
            int zeros = maxDigits - (int) (Math.log(i) / Math.log(10));
            for (int j = 0; j < zeros; j++) {
                sb.append("0");
            }
            sb.append(i);
            terms[i] = new Term(fieldName, sb.toString());
        }
        return terms;
    }


    void assertByteArrayEquals(byte[] b1, byte[] b2) {
        if (b1.length != b2.length) {
          fail("Byte arrays have different lengths: " + b1.length + ", " + b2.length);
        }
        
        for (int i = 0; i < b1.length; i++) {
          if (b1[i] != b2[i]) {
            fail("Byte arrays different at index " + i + ": " + b1[i] + ", " + b2[i]);
          }
        }
      }    
    
  void assertByteArrayEquals(byte[] b1, byte[] b2, int b2offset, int b2length) {
        if (b1.length != b2length) {
          fail("Byte arrays have different lengths: " + b1.length + ", " + b2length);
        }
        
        for (int i = 0; i < b1.length; i++) {
          if (b1[i] != b2[b2offset+i]) {
            fail("Byte arrays different at index " + i + ": " + b1[i] + ", " + b2[b2offset+i]);
          }
        }
      }    
    
    
    /**
     * This Analyzer uses an WhitespaceTokenizer and PayloadFilter.
     */
    private static class PayloadAnalyzer extends Analyzer {
        Map<String,PayloadData> fieldToData = new HashMap<String,PayloadData>();
        
        void setPayloadData(String field, byte[] data, int offset, int length) {
            fieldToData.put(field, new PayloadData(0, data, offset, length));
        }

        void setPayloadData(String field, int numFieldInstancesToSkip, byte[] data, int offset, int length) {
            fieldToData.put(field, new PayloadData(numFieldInstancesToSkip, data, offset, length));
        }
        
        @Override
        public TokenStream tokenStream(String fieldName, Reader reader) {
            PayloadData payload =  fieldToData.get(fieldName);
            TokenStream ts = new MockTokenizer(reader, MockTokenizer.WHITESPACE, false);
            if (payload != null) {
                if (payload.numFieldInstancesToSkip == 0) {
                    ts = new PayloadFilter(ts, payload.data, payload.offset, payload.length);
                } else {
                    payload.numFieldInstancesToSkip--;
                }
            }
            return ts;
        }
        
        private static class PayloadData {
            byte[] data;
            int offset;
            int length;
            int numFieldInstancesToSkip;
            
            PayloadData(int skip, byte[] data, int offset, int length) {
                numFieldInstancesToSkip = skip;
                this.data = data;
                this.offset = offset;
                this.length = length;
            }
        }
    }

    
    /**
     * This Filter adds payloads to the tokens.
     */
    private static class PayloadFilter extends TokenFilter {
        private byte[] data;
        private int length;
        private int offset;
        Payload payload = new Payload();
        PayloadAttribute payloadAtt;
        
        public PayloadFilter(TokenStream in, byte[] data, int offset, int length) {
            super(in);
            this.data = data;
            this.length = length;
            this.offset = offset;
            payloadAtt = addAttribute(PayloadAttribute.class);
        }
        
        @Override
        public boolean incrementToken() throws IOException {
            boolean hasNext = input.incrementToken();
            if (hasNext) {
                if (offset + length <= data.length) {
                    Payload p = new Payload();
                    payloadAtt.setPayload(p);
                    p.setData(data, offset, length);
                    offset += length;                
                } else {
                    payloadAtt.setPayload(null);
                }
            }
            
            return hasNext;
        }
    }
    
    public void testThreadSafety() throws Exception {
        final int numThreads = 5;
        final int numDocs = 50 * RANDOM_MULTIPLIER;
        final ByteArrayPool pool = new ByteArrayPool(numThreads, 5);
        
        Directory dir = newDirectory();
        final IndexWriter writer = new IndexWriter(dir, newIndexWriterConfig( 
            TEST_VERSION_CURRENT, new MockAnalyzer()));
        final String field = "test";
        
        Thread[] ingesters = new Thread[numThreads];
        for (int i = 0; i < numThreads; i++) {
            ingesters[i] = new Thread() {
                @Override
                public void run() {
                    try {
                        for (int j = 0; j < numDocs; j++) {
                            Document d = new Document();
                            d.add(new Field(field, new PoolingPayloadTokenStream(pool)));
                            writer.addDocument(d);
                        }
                    } catch (Exception e) {
                        e.printStackTrace();
                        fail(e.toString());
                    }
                }
            };
            ingesters[i].start();
        }
        
        for (int i = 0; i < numThreads; i++) {
          ingesters[i].join();
        }
        writer.close();
        IndexReader reader = IndexReader.open(dir, true);
        TermsEnum terms = MultiFields.getFields(reader).terms(field).iterator();
        Bits delDocs = MultiFields.getDeletedDocs(reader);
        DocsAndPositionsEnum tp = null;
        while (terms.next() != null) {
          String termText = terms.term().utf8ToString();
          tp = terms.docsAndPositions(delDocs, tp);
<<<<<<< HEAD
          while(tp.nextDoc() != DocsEnum.NO_MORE_DOCS) {
=======
          while(tp.nextDoc() != DocIdSetIterator.NO_MORE_DOCS) {
>>>>>>> 2ede77ba
            int freq = tp.freq();
            for (int i = 0; i < freq; i++) {
              tp.nextPosition();
              final BytesRef payload = tp.getPayload();
              assertEquals(termText, pool.bytesToString(payload.bytes, payload.offset, payload.length));
            }
          }
        }
        reader.close();
        dir.close();
        assertEquals(pool.size(), numThreads);
    }
    
    private class PoolingPayloadTokenStream extends TokenStream {
        private byte[] payload;
        private boolean first;
        private ByteArrayPool pool;
        private String term;

        CharTermAttribute termAtt;
        PayloadAttribute payloadAtt;
        
        PoolingPayloadTokenStream(ByteArrayPool pool) {
            this.pool = pool;
            payload = pool.get();
            generateRandomData(payload);
            term = pool.bytesToString(payload, 0, payload.length);
            first = true;
            payloadAtt = addAttribute(PayloadAttribute.class);
            termAtt = addAttribute(CharTermAttribute.class);
        }
        
        @Override
        public boolean incrementToken() throws IOException {
            if (!first) return false;
            first = false;
            clearAttributes();
            termAtt.append(term);
            payloadAtt.setPayload(new Payload(payload));
            return true;
        }
        
        @Override
        public void close() throws IOException {
            pool.release(payload);
        }
        
    }
    
    private static class ByteArrayPool {
        private List<byte[]> pool;
        
        ByteArrayPool(int capacity, int size) {
            pool = new ArrayList<byte[]>();
            for (int i = 0; i < capacity; i++) {
                pool.add(new byte[size]);
            }
        }
        
        static String bytesToString(byte[] bytes, int start, int length) {
            String s = new String(bytes, start, length);
            BytesRef utf8Result = new BytesRef(10);
            UnicodeUtil.UTF16toUTF8(s, 0, s.length(), utf8Result);
            try {
                return new String(utf8Result.bytes, 0, utf8Result.length, "UTF-8");
            } catch (UnsupportedEncodingException uee) {
                return null;
            }
        }
    
        synchronized byte[] get() {
            return pool.remove(0);
        }
        
        synchronized void release(byte[] b) {
            pool.add(b);
        }
        
        synchronized int size() {
            return pool.size();
        }
    }

  public void testAcrossFields() throws Exception {
    Directory dir = newDirectory();
    RandomIndexWriter writer = new RandomIndexWriter(random, dir,
                                                     new MockAnalyzer(MockTokenizer.WHITESPACE, true, true));
    Document doc = new Document();
    doc.add(new Field("haspayload", "here we go", Field.Store.YES, Field.Index.ANALYZED));
    writer.addDocument(doc);
    writer.close();

    writer = new RandomIndexWriter(random, dir,
                                   new MockAnalyzer(MockTokenizer.WHITESPACE, true, false));
    doc = new Document();
    doc.add(new Field("nopayload", "here we go", Field.Store.YES, Field.Index.ANALYZED));
    writer.addDocument(doc);
    writer.addDocument(doc);
    writer.optimize();
    writer.close();

    _TestUtil.checkIndex(dir);

    dir.close();
  }
}<|MERGE_RESOLUTION|>--- conflicted
+++ resolved
@@ -147,10 +147,7 @@
         assertTrue("Payload field bit should be set.", fi.fieldInfo("f2").storePayloads);
         assertTrue("Payload field bit should be set.", fi.fieldInfo("f3").storePayloads);
         reader.close();
-<<<<<<< HEAD
-=======
         ram.close();
->>>>>>> 2ede77ba
     }
 
     // Tests if payloads are correctly stored and loaded using both RamDirectory and FSDirectory
@@ -230,11 +227,7 @@
                                                     new BytesRef(terms[i].text()));
         }
         
-<<<<<<< HEAD
-        while (tps[0].nextDoc() != DocsEnum.NO_MORE_DOCS) {
-=======
         while (tps[0].nextDoc() != DocIdSetIterator.NO_MORE_DOCS) {
->>>>>>> 2ede77ba
             for (int i = 1; i < numTerms; i++) {
                 tps[i].nextDoc();
             }
@@ -243,17 +236,11 @@
             for (int i = 0; i < freq; i++) {
                 for (int j = 0; j < numTerms; j++) {
                     tps[j].nextPosition();
-<<<<<<< HEAD
-                    BytesRef br = tps[j].getPayload();
-                    System.arraycopy(br.bytes, br.offset, verifyPayloadData, offset, br.length);
-                    offset += br.length;
-=======
                     if (tps[j].hasPayload()) {
                       BytesRef br = tps[j].getPayload();
                       System.arraycopy(br.bytes, br.offset, verifyPayloadData, offset, br.length);
                       offset += br.length;
                     }
->>>>>>> 2ede77ba
                 }
             }
         }
@@ -525,11 +512,7 @@
         while (terms.next() != null) {
           String termText = terms.term().utf8ToString();
           tp = terms.docsAndPositions(delDocs, tp);
-<<<<<<< HEAD
-          while(tp.nextDoc() != DocsEnum.NO_MORE_DOCS) {
-=======
           while(tp.nextDoc() != DocIdSetIterator.NO_MORE_DOCS) {
->>>>>>> 2ede77ba
             int freq = tp.freq();
             for (int i = 0; i < freq; i++) {
               tp.nextPosition();
