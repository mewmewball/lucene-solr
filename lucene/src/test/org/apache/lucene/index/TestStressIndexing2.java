package org.apache.lucene.index;

/**
 * Licensed under the Apache License, Version 2.0 (the "License");
 * you may not use this file except in compliance with the License.
 * You may obtain a copy of the License at
 *
 *     http://www.apache.org/licenses/LICENSE-2.0
 *
 * Unless required by applicable law or agreed to in writing, software
 * distributed under the License is distributed on an "AS IS" BASIS,
 * WITHOUT WARRANTIES OR CONDITIONS OF ANY KIND, either express or implied.
 * See the License for the specific language governing permissions and
 * limitations under the License.
 */

import java.io.IOException;
import java.util.ArrayList;
import java.util.Arrays;
import java.util.Collections;
import java.util.Comparator;
import java.util.HashMap;
import java.util.Iterator;
import java.util.List;
import java.util.Map;
import java.util.Random;
import org.apache.lucene.util.*;

import junit.framework.Assert;

import org.apache.lucene.analysis.MockAnalyzer;
import org.apache.lucene.document.Document;
import org.apache.lucene.document.Field;
import org.apache.lucene.document.Fieldable;
import org.apache.lucene.index.IndexWriterConfig.OpenMode;
import org.apache.lucene.search.TermQuery;
import org.apache.lucene.store.Directory;

public class TestStressIndexing2 extends LuceneTestCase {
  static int maxFields=4;
  static int bigFieldSize=10;
  static boolean sameFieldOrder=false;
  static int mergeFactor=3;
  static int maxBufferedDocs=3;
  static int seed=0;

  public class MockIndexWriter extends IndexWriter {

    public MockIndexWriter(Directory dir, IndexWriterConfig conf) throws IOException {
      super(dir, conf);
    }

    @Override
    boolean testPoint(String name) {
      //      if (name.equals("startCommit")) {
      if (random.nextInt(4) == 2)
        Thread.yield();
      return true;
    }
  }
  
  public void testRandomIWReader() throws Throwable {
    Directory dir = newDirectory();
    
    // TODO: verify equals using IW.getReader
    DocsAndWriter dw = indexRandomIWReader(5, 3, 100, dir);
    IndexReader reader = dw.writer.getReader();
    dw.writer.commit();
<<<<<<< HEAD
    verifyEquals(r, reader, dir, "id");
=======
    verifyEquals(random, reader, dir, "id");
>>>>>>> 2ede77ba
    reader.close();
    dw.writer.close();
    dir.close();
  }
  
  public void testRandom() throws Throwable {
    Directory dir1 = newDirectory();
    Directory dir2 = newDirectory();
    // mergeFactor=2; maxBufferedDocs=2; Map docs = indexRandom(1, 3, 2, dir1);
    int maxThreadStates = 1+random.nextInt(10);
    boolean doReaderPooling = random.nextBoolean();
    Map<String,Document> docs = indexRandom(5, 3, 100, dir1, maxThreadStates, doReaderPooling);
    indexSerial(random, docs, dir2);

    // verifying verify
    // verifyEquals(dir1, dir1, "id");
    // verifyEquals(dir2, dir2, "id");

    verifyEquals(dir1, dir2, "id");
<<<<<<< HEAD
=======
    dir1.close();
    dir2.close();
>>>>>>> 2ede77ba
  }

  public void testMultiConfig() throws Throwable {
    // test lots of smaller different params together

<<<<<<< HEAD
    r = newRandom();

    int num = 3 * RANDOM_MULTIPLIER;
    for (int i = 0; i < num; i++) { // increase iterations for better testing
      sameFieldOrder=r.nextBoolean();
      mergeFactor=r.nextInt(3)+2;
      maxBufferedDocs=r.nextInt(3)+2;
      int maxThreadStates = 1+r.nextInt(10);
      boolean doReaderPooling = r.nextBoolean();
=======
    int num = 3 * RANDOM_MULTIPLIER;
    for (int i = 0; i < num; i++) { // increase iterations for better testing
      if (VERBOSE) {
        System.out.println("\n\nTEST: top iter=" + i);
      }
      sameFieldOrder=random.nextBoolean();
      mergeFactor=random.nextInt(3)+2;
      maxBufferedDocs=random.nextInt(3)+2;
      int maxThreadStates = 1+random.nextInt(10);
      boolean doReaderPooling = random.nextBoolean();
>>>>>>> 2ede77ba
      seed++;

      int nThreads=random.nextInt(5)+1;
      int iter=random.nextInt(5)+1;
      int range=random.nextInt(20)+1;
      Directory dir1 = newDirectory();
      Directory dir2 = newDirectory();
      if (VERBOSE) {
        System.out.println("  nThreads=" + nThreads + " iter=" + iter + " range=" + range + " doPooling=" + doReaderPooling + " maxThreadStates=" + maxThreadStates + " sameFieldOrder=" + sameFieldOrder + " mergeFactor=" + mergeFactor);
      }
      Map<String,Document> docs = indexRandom(nThreads, iter, range, dir1, maxThreadStates, doReaderPooling);
      if (VERBOSE) {
        System.out.println("TEST: index serial");
      }
      indexSerial(random, docs, dir2);
      if (VERBOSE) {
        System.out.println("TEST: verify");
      }
      verifyEquals(dir1, dir2, "id");
<<<<<<< HEAD
=======
      dir1.close();
      dir2.close();
>>>>>>> 2ede77ba
    }
  }


  static Term idTerm = new Term("id","");
  IndexingThread[] threads;
  static Comparator<Fieldable> fieldNameComparator = new Comparator<Fieldable>() {
        public int compare(Fieldable o1, Fieldable o2) {
          return o1.name().compareTo(o2.name());
        }
  };

  // This test avoids using any extra synchronization in the multiple
  // indexing threads to test that IndexWriter does correctly synchronize
  // everything.
  
  public static class DocsAndWriter {
    Map<String,Document> docs;
    IndexWriter writer;
  }
  
  public DocsAndWriter indexRandomIWReader(int nThreads, int iterations, int range, Directory dir) throws IOException, InterruptedException {
    Map<String,Document> docs = new HashMap<String,Document>();
    IndexWriter w = new MockIndexWriter(dir, newIndexWriterConfig(
        TEST_VERSION_CURRENT, new MockAnalyzer()).setOpenMode(OpenMode.CREATE).setRAMBufferSizeMB(
        0.1).setMaxBufferedDocs(maxBufferedDocs));
    w.setInfoStream(VERBOSE ? System.out : null);
    w.commit();
    LogMergePolicy lmp = (LogMergePolicy) w.getConfig().getMergePolicy();
    lmp.setUseCompoundFile(false);
    lmp.setMergeFactor(mergeFactor);
    /***
        w.setMaxMergeDocs(Integer.MAX_VALUE);
        w.setMaxFieldLength(10000);
        w.setRAMBufferSizeMB(1);
        w.setMergeFactor(10);
    ***/

    threads = new IndexingThread[nThreads];
    for (int i=0; i<threads.length; i++) {
      IndexingThread th = new IndexingThread();
      th.w = w;
      th.base = 1000000*i;
      th.range = range;
      th.iterations = iterations;
      threads[i] = th;
    }

    for (int i=0; i<threads.length; i++) {
      threads[i].start();
    }
    for (int i=0; i<threads.length; i++) {
      threads[i].join();
    }

    // w.optimize();
    //w.close();    

    for (int i=0; i<threads.length; i++) {
      IndexingThread th = threads[i];
      synchronized(th) {
        docs.putAll(th.docs);
      }
    }

    _TestUtil.checkIndex(dir);
    DocsAndWriter dw = new DocsAndWriter();
    dw.docs = docs;
    dw.writer = w;
    return dw;
  }
  
  public Map<String,Document> indexRandom(int nThreads, int iterations, int range, Directory dir, int maxThreadStates,
                                          boolean doReaderPooling) throws IOException, InterruptedException {
    Map<String,Document> docs = new HashMap<String,Document>();
    for(int iter=0;iter<3;iter++) {
      if (VERBOSE) {
        System.out.println("TEST: iter=" + iter);
      }
      IndexWriter w = new MockIndexWriter(dir, newIndexWriterConfig(
          TEST_VERSION_CURRENT, new MockAnalyzer()).setOpenMode(OpenMode.CREATE)
               .setRAMBufferSizeMB(0.1).setMaxBufferedDocs(maxBufferedDocs).setIndexerThreadPool(new ThreadAffinityDocumentsWriterThreadPool(maxThreadStates))
               .setReaderPooling(doReaderPooling));
      w.setInfoStream(VERBOSE ? System.out : null);
      LogMergePolicy lmp = (LogMergePolicy) w.getConfig().getMergePolicy();
      lmp.setUseCompoundFile(false);
      lmp.setMergeFactor(mergeFactor);

      threads = new IndexingThread[nThreads];
      for (int i=0; i<threads.length; i++) {
        IndexingThread th = new IndexingThread();
        th.w = w;
        th.base = 1000000*i;
        th.range = range;
        th.iterations = iterations;
        threads[i] = th;
      }

      for (int i=0; i<threads.length; i++) {
        threads[i].start();
      }
      for (int i=0; i<threads.length; i++) {
        threads[i].join();
      }

      //w.optimize();
      w.close();    

      for (int i=0; i<threads.length; i++) {
        IndexingThread th = threads[i];
        synchronized(th) {
          docs.putAll(th.docs);
        }
      }
    }

    //System.out.println("TEST: checkindex");
    _TestUtil.checkIndex(dir);

    return docs;
  }

  
  public static void indexSerial(Random random, Map<String,Document> docs, Directory dir) throws IOException {
    IndexWriter w = new IndexWriter(dir, LuceneTestCase.newIndexWriterConfig(random, TEST_VERSION_CURRENT, new MockAnalyzer()));

    // index all docs in a single thread
    Iterator<Document> iter = docs.values().iterator();
    while (iter.hasNext()) {
      Document d = iter.next();
      ArrayList<Fieldable> fields = new ArrayList<Fieldable>();
      fields.addAll(d.getFields());
      // put fields in same order each time
      Collections.sort(fields, fieldNameComparator);
      
      Document d1 = new Document();
      d1.setBoost(d.getBoost());
      for (int i=0; i<fields.size(); i++) {
        d1.add(fields.get(i));
      }
      w.addDocument(d1);
      // System.out.println("indexing "+d1);
    }
    
    w.close();
  }
  
  public static void verifyEquals(Random r, IndexReader r1, Directory dir2, String idField) throws Throwable {
    IndexReader r2 = IndexReader.open(dir2);
    verifyEquals(r1, r2, idField);
    r2.close();
  }

  public static void verifyEquals(Directory dir1, Directory dir2, String idField) throws Throwable {
    IndexReader r1 = IndexReader.open(dir1, true);
    IndexReader r2 = IndexReader.open(dir2, true);
    verifyEquals(r1, r2, idField);
    r1.close();
    r2.close();
  }

  private static void printDocs(IndexReader r) throws Throwable {
    IndexReader[] subs = r.getSequentialSubReaders();
    for(IndexReader sub : subs) {
      Bits delDocs = sub.getDeletedDocs();
      System.out.println("  " + ((SegmentReader) sub).getSegmentInfo());
      for(int docID=0;docID<sub.maxDoc();docID++) {
        Document doc = sub.document(docID);
        if (delDocs == null || !delDocs.get(docID)) {
          System.out.println("    docID=" + docID + " id:" + doc.get("id"));
        } else {
          System.out.println("    DEL docID=" + docID + " id:" + doc.get("id"));
        }
      }
    }
  }


  public static void verifyEquals(IndexReader r1, IndexReader r2, String idField) throws Throwable {
    if (VERBOSE) {
      System.out.println("\nr1 docs:");
      printDocs(r1);
      System.out.println("\nr2 docs:");
      printDocs(r2);
    }
    if (r1.numDocs() != r2.numDocs()) {
      assert false: "r1.numDocs()=" + r1.numDocs() + " vs r2.numDocs()=" + r2.numDocs();
    }
    boolean hasDeletes = !(r1.maxDoc()==r2.maxDoc() && r1.numDocs()==r1.maxDoc());

    int[] r2r1 = new int[r2.maxDoc()];   // r2 id to r1 id mapping

    // create mapping from id2 space to id2 based on idField
    idField = StringHelper.intern(idField);
    final Fields f1 = MultiFields.getFields(r1);
    if (f1 == null) {
      // make sure r2 is empty
      assertNull(MultiFields.getFields(r2));
      return;
    }
    final Terms terms1 = f1.terms(idField);
    if (terms1 == null) {
      assertTrue(MultiFields.getFields(r2) == null ||
                 MultiFields.getFields(r2).terms(idField) == null);
      return;
    }
    final TermsEnum termsEnum = terms1.iterator();

    final Bits delDocs1 = MultiFields.getDeletedDocs(r1);
    final Bits delDocs2 = MultiFields.getDeletedDocs(r2);
    
    Fields fields = MultiFields.getFields(r2);
    if (fields == null) {
      // make sure r1 is in fact empty (eg has only all
      // deleted docs):
      DocsEnum docs = null;
      while(termsEnum.next() != null) {
        docs = termsEnum.docs(delDocs1, docs);
        while(docs.nextDoc() != DocsEnum.NO_MORE_DOCS) {
          fail("r1 is not empty but r2 is");
        }
      }
      return;
    }
    Terms terms2 = fields.terms(idField);

    DocsEnum termDocs1 = null;
    DocsEnum termDocs2 = null;

    while(true) {
      BytesRef term = termsEnum.next();
      //System.out.println("TEST: match id term=" + term);
      if (term == null) {
        break;
      }

      termDocs1 = termsEnum.docs(delDocs1, termDocs1);
      termDocs2 = terms2.docs(delDocs2, term, termDocs2);

      if (termDocs1.nextDoc() == DocsEnum.NO_MORE_DOCS) {
        // This doc is deleted and wasn't replaced
        assertTrue(termDocs2 == null || termDocs2.nextDoc() == DocsEnum.NO_MORE_DOCS);
        continue;
      }

      int id1 = termDocs1.docID();
      assertEquals(DocsEnum.NO_MORE_DOCS, termDocs1.nextDoc());

      assertTrue(termDocs2.nextDoc() != DocsEnum.NO_MORE_DOCS);
      int id2 = termDocs2.docID();
      assertEquals(DocsEnum.NO_MORE_DOCS, termDocs2.nextDoc());

      r2r1[id2] = id1;

      // verify stored fields are equivalent
      try {
        verifyEquals(r1.document(id1), r2.document(id2));
      } catch (Throwable t) {
        System.out.println("FAILED id=" + term + " id1=" + id1 + " id2=" + id2 + " term="+ term);
        System.out.println("  d1=" + r1.document(id1));
        System.out.println("  d2=" + r2.document(id2));
        throw t;
      }

      try {
        // verify term vectors are equivalent        
        verifyEquals(r1.getTermFreqVectors(id1), r2.getTermFreqVectors(id2));
      } catch (Throwable e) {
        System.out.println("FAILED id=" + term + " id1=" + id1 + " id2=" + id2);
        TermFreqVector[] tv1 = r1.getTermFreqVectors(id1);
        System.out.println("  d1=" + tv1);
        if (tv1 != null)
          for(int i=0;i<tv1.length;i++)
            System.out.println("    " + i + ": " + tv1[i]);
        
        TermFreqVector[] tv2 = r2.getTermFreqVectors(id2);
        System.out.println("  d2=" + tv2);
        if (tv2 != null)
          for(int i=0;i<tv2.length;i++)
            System.out.println("    " + i + ": " + tv2[i]);
        
        throw e;
      }

    }

    //System.out.println("TEST: done match id");

    // Verify postings
    //System.out.println("TEST: create te1");
    final FieldsEnum fields1 = MultiFields.getFields(r1).iterator();
    final FieldsEnum fields2 = MultiFields.getFields(r2).iterator();

    String field1=null, field2=null;
    TermsEnum termsEnum1 = null;
    TermsEnum termsEnum2 = null;
    DocsEnum docs1=null, docs2=null;

    // pack both doc and freq into single element for easy sorting
    long[] info1 = new long[r1.numDocs()];
    long[] info2 = new long[r2.numDocs()];

    for(;;) {
      BytesRef term1=null, term2=null;

      // iterate until we get some docs
      int len1;
      for(;;) {
        len1=0;
        if (termsEnum1 == null) {
          field1 = fields1.next();
          if (field1 == null) {
            break;
          } else {
            termsEnum1 = fields1.terms();
          }
        }
        term1 = termsEnum1.next();
        if (term1 == null) {
          // no more terms in this field
          termsEnum1 = null;
          continue;
        }
        
        //System.out.println("TEST: term1=" + term1);
        docs1 = termsEnum1.docs(delDocs1, docs1);
        while (docs1.nextDoc() != DocsEnum.NO_MORE_DOCS) {
          int d = docs1.docID();
          int f = docs1.freq();
          info1[len1] = (((long)d)<<32) | f;
          len1++;
        }
        if (len1>0) break;
      }

      // iterate until we get some docs
      int len2;
      for(;;) {
        len2=0;
        if (termsEnum2 == null) {
          field2 = fields2.next();
          if (field2 == null) {
            break;
          } else {
            termsEnum2 = fields2.terms();
          }
        }
        term2 = termsEnum2.next();
        if (term2 == null) {
          // no more terms in this field
          termsEnum2 = null;
          continue;
        }
        
        //System.out.println("TEST: term1=" + term1);
        docs2 = termsEnum2.docs(delDocs2, docs2);
        while (docs2.nextDoc() != DocsEnum.NO_MORE_DOCS) {
          int d = r2r1[docs2.docID()];
          int f = docs2.freq();
          info2[len2] = (((long)d)<<32) | f;
          len2++;
        }
        if (len2>0) break;
      }

      assertEquals(len1, len2);
      if (len1==0) break;  // no more terms

      assertEquals(field1, field2);
      assertTrue(term1.bytesEquals(term2));

      if (!hasDeletes)
        assertEquals(termsEnum1.docFreq(), termsEnum2.docFreq());

      assertEquals("len1=" + len1 + " len2=" + len2 + " deletes?=" + hasDeletes, term1, term2);

      // sort info2 to get it into ascending docid
      Arrays.sort(info2, 0, len2);

      // now compare
      for (int i=0; i<len1; i++) {
        assertEquals("i=" + i + " len=" + len1 + " d1=" + (info1[i]>>>32) + " f1=" + (info1[i]&Integer.MAX_VALUE) + " d2=" + (info2[i]>>>32) + " f2=" + (info2[i]&Integer.MAX_VALUE) +
                     " field=" + field1 + " term=" + term1.utf8ToString(),
                     info1[i],
                     info2[i]);
      }
    }
  }

  public static void verifyEquals(Document d1, Document d2) {
    List<Fieldable> ff1 = d1.getFields();
    List<Fieldable> ff2 = d2.getFields();

    Collections.sort(ff1, fieldNameComparator);
    Collections.sort(ff2, fieldNameComparator);

    assertEquals(ff1 + " : " + ff2, ff1.size(), ff2.size());

    for (int i=0; i<ff1.size(); i++) {
      Fieldable f1 = ff1.get(i);
      Fieldable f2 = ff2.get(i);
      if (f1.isBinary()) {
        assert(f2.isBinary());
      } else {
        String s1 = f1.stringValue();
        String s2 = f2.stringValue();
        assertEquals(ff1 + " : " + ff2, s1,s2);
        }
      }
    }

  public static void verifyEquals(TermFreqVector[] d1, TermFreqVector[] d2) {
    if (d1 == null) {
      assertTrue(d2 == null);
      return;
    }
    assertTrue(d2 != null);

    assertEquals(d1.length, d2.length);
    for(int i=0;i<d1.length;i++) {
      TermFreqVector v1 = d1[i];
      TermFreqVector v2 = d2[i];
      if (v1 == null || v2 == null)
        System.out.println("v1=" + v1 + " v2=" + v2 + " i=" + i + " of " + d1.length);
      assertEquals(v1.size(), v2.size());
      int numTerms = v1.size();
      BytesRef[] terms1 = v1.getTerms();
      BytesRef[] terms2 = v2.getTerms();
      int[] freq1 = v1.getTermFrequencies();
      int[] freq2 = v2.getTermFrequencies();
      for(int j=0;j<numTerms;j++) {
        if (!terms1[j].equals(terms2[j]))
          assertEquals(terms1[j], terms2[j]);
        assertEquals(freq1[j], freq2[j]);
      }
      if (v1 instanceof TermPositionVector) {
        assertTrue(v2 instanceof TermPositionVector);
        TermPositionVector tpv1 = (TermPositionVector) v1;
        TermPositionVector tpv2 = (TermPositionVector) v2;
        for(int j=0;j<numTerms;j++) {
          int[] pos1 = tpv1.getTermPositions(j);
          int[] pos2 = tpv2.getTermPositions(j);
          if (pos1 == null) {
            assertNull(pos2);
          } else {
            assertNotNull(pos1);
            assertNotNull(pos2);
            assertEquals(pos1.length, pos2.length);
            TermVectorOffsetInfo[] offsets1 = tpv1.getOffsets(j);
            TermVectorOffsetInfo[] offsets2 = tpv2.getOffsets(j);
            if (offsets1 == null)
              assertTrue(offsets2 == null);
            else
              assertTrue(offsets2 != null);
            for(int k=0;k<pos1.length;k++) {
              assertEquals(pos1[k], pos2[k]);
              if (offsets1 != null) {
                assertEquals(offsets1[k].getStartOffset(),
                             offsets2[k].getStartOffset());
                assertEquals(offsets1[k].getEndOffset(),
                             offsets2[k].getEndOffset());
              }
            }
          }
        }
      }
    }
  }

  private class IndexingThread extends Thread {
    IndexWriter w;
    int base;
    int range;
    int iterations;
    Map<String,Document> docs = new HashMap<String,Document>();  
    Random r;

    public int nextInt(int lim) {
      return r.nextInt(lim);
    }

    // start is inclusive and end is exclusive
    public int nextInt(int start, int end) {
      return start + r.nextInt(end-start);
    }

    char[] buffer = new char[100];

    private int addUTF8Token(int start) {
      final int end = start + nextInt(20);
      if (buffer.length < 1+end) {
        char[] newBuffer = new char[(int) ((1+end)*1.25)];
        System.arraycopy(buffer, 0, newBuffer, 0, buffer.length);
        buffer = newBuffer;
      }

      for(int i=start;i<end;i++) {
        int t = nextInt(6);
        if (0 == t && i < end-1) {
          // Make a surrogate pair
          // High surrogate
          buffer[i++] = (char) nextInt(0xd800, 0xdc00);
          // Low surrogate
          buffer[i] = (char) nextInt(0xdc00, 0xe000);
        } else if (t <= 1)
          buffer[i] = (char) nextInt(0x80);
        else if (2 == t)
          buffer[i] = (char) nextInt(0x80, 0x800);
        else if (3 == t)
          buffer[i] = (char) nextInt(0x800, 0xd800);
        else if (4 == t)
          buffer[i] = (char) nextInt(0xe000, 0xffff);
        else if (5 == t) {
          // Illegal unpaired surrogate
          if (r.nextBoolean())
            buffer[i] = (char) nextInt(0xd800, 0xdc00);
          else
            buffer[i] = (char) nextInt(0xdc00, 0xe000);
        }
      }
      buffer[end] = ' ';
      return 1+end;
    }

    public String getString(int nTokens) {
      nTokens = nTokens!=0 ? nTokens : r.nextInt(4)+1;

      // Half the time make a random UTF8 string
      if (r.nextBoolean())
        return getUTF8String(nTokens);

      // avoid StringBuffer because it adds extra synchronization.
      char[] arr = new char[nTokens*2];
      for (int i=0; i<nTokens; i++) {
        arr[i*2] = (char)('A' + r.nextInt(10));
        arr[i*2+1] = ' ';
      }
      return new String(arr);
    }
    
    public String getUTF8String(int nTokens) {
      int upto = 0;
      Arrays.fill(buffer, (char) 0);
      for(int i=0;i<nTokens;i++)
        upto = addUTF8Token(upto);
      return new String(buffer, 0, upto);
    }

    public String getIdString() {
      return Integer.toString(base + nextInt(range));
    }

    public void indexDoc() throws IOException {
      Document d = new Document();

      ArrayList<Field> fields = new ArrayList<Field>();      
      String idString = getIdString();
      Field idField =  newField(idTerm.field(), idString, Field.Store.YES, Field.Index.NOT_ANALYZED_NO_NORMS);
      fields.add(idField);

      int nFields = nextInt(maxFields);
      for (int i=0; i<nFields; i++) {

        Field.TermVector tvVal = Field.TermVector.NO;
        switch (nextInt(4)) {
        case 0:
          tvVal = Field.TermVector.NO;
          break;
        case 1:
          tvVal = Field.TermVector.YES;
          break;
        case 2:
          tvVal = Field.TermVector.WITH_POSITIONS;
          break;
        case 3:
          tvVal = Field.TermVector.WITH_POSITIONS_OFFSETS;
          break;
        }
        
        switch (nextInt(4)) {
          case 0:
            fields.add(newField("f" + nextInt(100), getString(1), Field.Store.YES, Field.Index.NOT_ANALYZED_NO_NORMS, tvVal));
            break;
          case 1:
            fields.add(newField("f" + nextInt(100), getString(0), Field.Store.NO, Field.Index.ANALYZED, tvVal));
            break;
          case 2:
            fields.add(newField("f" + nextInt(100), getString(0), Field.Store.YES, Field.Index.NO, Field.TermVector.NO));
            break;
          case 3:
            fields.add(newField("f" + nextInt(100), getString(bigFieldSize), Field.Store.YES, Field.Index.ANALYZED, tvVal));
            break;          
        }
      }

      if (sameFieldOrder) {
        Collections.sort(fields, fieldNameComparator);
      } else {
        // random placement of id field also
        Collections.swap(fields,nextInt(fields.size()), 0);
      }

      for (int i=0; i<fields.size(); i++) {
        d.add(fields.get(i));
      }
      if (VERBOSE) {
        System.out.println(Thread.currentThread().getName() + ": indexing id:" + idString);
      }
      w.updateDocument(idTerm.createTerm(idString), d);
      //System.out.println(Thread.currentThread().getName() + ": indexing "+d);
      docs.put(idString, d);
    }

    public void deleteDoc() throws IOException {
      String idString = getIdString();
      if (VERBOSE) {
        System.out.println(Thread.currentThread().getName() + ": del id:" + idString);
      }
      w.deleteDocuments(idTerm.createTerm(idString));
      docs.remove(idString);
    }

    public void deleteByQuery() throws IOException {
      String idString = getIdString();
      if (VERBOSE) {
        System.out.println(Thread.currentThread().getName() + ": del query id:" + idString);
      }
      w.deleteDocuments(new TermQuery(idTerm.createTerm(idString)));
      docs.remove(idString);
    }

    @Override
    public void run() {
      try {
        r = new Random(base+range+seed);
        for (int i=0; i<iterations; i++) {
          int what = nextInt(100);
          if (what < 5) {
            deleteDoc();
          } else if (what < 10) {
            deleteByQuery();
          } else {
            indexDoc();
          }
        }
      } catch (Throwable e) {
        e.printStackTrace();
        Assert.fail(e.toString());
      }

      synchronized (this) {
        docs.size();
      }
    }
  }
}<|MERGE_RESOLUTION|>--- conflicted
+++ resolved
@@ -66,11 +66,7 @@
     DocsAndWriter dw = indexRandomIWReader(5, 3, 100, dir);
     IndexReader reader = dw.writer.getReader();
     dw.writer.commit();
-<<<<<<< HEAD
-    verifyEquals(r, reader, dir, "id");
-=======
     verifyEquals(random, reader, dir, "id");
->>>>>>> 2ede77ba
     reader.close();
     dw.writer.close();
     dir.close();
@@ -90,27 +86,13 @@
     // verifyEquals(dir2, dir2, "id");
 
     verifyEquals(dir1, dir2, "id");
-<<<<<<< HEAD
-=======
     dir1.close();
     dir2.close();
->>>>>>> 2ede77ba
   }
 
   public void testMultiConfig() throws Throwable {
     // test lots of smaller different params together
 
-<<<<<<< HEAD
-    r = newRandom();
-
-    int num = 3 * RANDOM_MULTIPLIER;
-    for (int i = 0; i < num; i++) { // increase iterations for better testing
-      sameFieldOrder=r.nextBoolean();
-      mergeFactor=r.nextInt(3)+2;
-      maxBufferedDocs=r.nextInt(3)+2;
-      int maxThreadStates = 1+r.nextInt(10);
-      boolean doReaderPooling = r.nextBoolean();
-=======
     int num = 3 * RANDOM_MULTIPLIER;
     for (int i = 0; i < num; i++) { // increase iterations for better testing
       if (VERBOSE) {
@@ -121,7 +103,6 @@
       maxBufferedDocs=random.nextInt(3)+2;
       int maxThreadStates = 1+random.nextInt(10);
       boolean doReaderPooling = random.nextBoolean();
->>>>>>> 2ede77ba
       seed++;
 
       int nThreads=random.nextInt(5)+1;
@@ -141,11 +122,8 @@
         System.out.println("TEST: verify");
       }
       verifyEquals(dir1, dir2, "id");
-<<<<<<< HEAD
-=======
       dir1.close();
       dir2.close();
->>>>>>> 2ede77ba
     }
   }
 
