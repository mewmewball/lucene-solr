package org.apache.lucene.index.values;

/**
 * Licensed to the Apache Software Foundation (ASF) under one or more
 * contributor license agreements.  See the NOTICE file distributed with
 * this work for additional information regarding copyright ownership.
 * The ASF licenses this file to You under the Apache License, Version 2.0
 * (the "License"); you may not use this file except in compliance with
 * the License.  You may obtain a copy of the License at
 *
 *     http://www.apache.org/licenses/LICENSE-2.0
 *
 * Unless required by applicable law or agreed to in writing, software
 * distributed under the License is distributed on an "AS IS" BASIS,
 * WITHOUT WARRANTIES OR CONDITIONS OF ANY KIND, either express or implied.
 * See the License for the specific language governing permissions and
 * limitations under the License.
 */

import java.io.IOException;
import java.util.concurrent.atomic.AtomicLong;

import org.apache.lucene.index.values.Bytes.BytesBaseSource;
import org.apache.lucene.index.values.Bytes.BytesReaderBase;
import org.apache.lucene.index.values.Bytes.BytesWriterBase;
import org.apache.lucene.store.Directory;
import org.apache.lucene.store.IOContext;
import org.apache.lucene.store.IndexInput;
import org.apache.lucene.store.IndexOutput;
import org.apache.lucene.util.ArrayUtil;
import org.apache.lucene.util.AttributeSource;
import org.apache.lucene.util.ByteBlockPool;
import org.apache.lucene.util.BytesRef;
import org.apache.lucene.util.IOUtils;
import org.apache.lucene.util.PagedBytes;
import org.apache.lucene.util.RamUsageEstimator;
import org.apache.lucene.util.ByteBlockPool.DirectTrackingAllocator;
import org.apache.lucene.util.packed.PackedInts;
import org.apache.lucene.util.packed.PackedInts.ReaderIterator;

// Variable length byte[] per document, no sharing

/**
 * @lucene.experimental
 */
class VarStraightBytesImpl {

  static final String CODEC_NAME = "VarStraightBytes";
  static final int VERSION_START = 0;
  static final int VERSION_CURRENT = VERSION_START;

  static class Writer extends BytesWriterBase {
    private long address;
    // start at -1 if the first added value is > 0
    private int lastDocID = -1;
    private long[] docToAddress;
<<<<<<< HEAD

    public Writer(Directory dir, String id, AtomicLong bytesUsed, IOContext context)
        throws IOException {
      super(dir, id, CODEC_NAME, VERSION_CURRENT, true, null, bytesUsed, context);
=======
    private final ByteBlockPool pool;
    private IndexOutput datOut;
    private boolean merge = false;
    public Writer(Directory dir, String id, AtomicLong bytesUsed)
        throws IOException {
      super(dir, id, CODEC_NAME, VERSION_CURRENT, bytesUsed);
      pool = new ByteBlockPool(new DirectTrackingAllocator(bytesUsed));
>>>>>>> 6e8e0cf9
      docToAddress = new long[1];
      pool.nextBuffer(); // init
      bytesUsed.addAndGet(RamUsageEstimator.NUM_BYTES_INT);
    }

<<<<<<< HEAD
    public Writer(Directory dir, String id, IOContext context) throws IOException {
      this(dir, id, new AtomicLong(), context);
    }

=======
>>>>>>> 6e8e0cf9
    // Fills up to but not including this docID
    private void fill(final int docID) {
      if (docID >= docToAddress.length) {
        int oldSize = docToAddress.length;
        docToAddress = ArrayUtil.grow(docToAddress, 1 + docID);
        bytesUsed.addAndGet((docToAddress.length - oldSize)
            * RamUsageEstimator.NUM_BYTES_INT);
      }
      for (int i = lastDocID + 1; i < docID; i++) {
        docToAddress[i] = address;
      }
    }

    @Override
    public void add(int docID, BytesRef bytes) throws IOException {
      assert !merge;
      if (bytes.length == 0) {
        return; // default
      }
      fill(docID);
      docToAddress[docID] = address;
      pool.copy(bytes);
      address += bytes.length;
      lastDocID = docID;
    }
    
    @Override
    protected void merge(MergeState state) throws IOException {
      merge = true;
      datOut = getDataOut();
      boolean success = false;
      try {
        if (state.liveDocs == null && state.reader instanceof Reader) {
          // bulk merge since we don't have any deletes
          Reader reader = (Reader) state.reader;
          final int maxDocs = reader.maxDoc;
          if (maxDocs == 0) {
            return;
          }
          if (lastDocID+1 < state.docBase) {
            fill(state.docBase);
            lastDocID = state.docBase-1;
          }
          final long numDataBytes;
          final IndexInput cloneIdx = reader.cloneIndex();
          try {
            numDataBytes = cloneIdx.readVLong();
            final ReaderIterator iter = PackedInts.getReaderIterator(cloneIdx);
            for (int i = 0; i < maxDocs; i++) {
              long offset = iter.next();
              ++lastDocID;
              if (lastDocID >= docToAddress.length) {
                int oldSize = docToAddress.length;
                docToAddress = ArrayUtil.grow(docToAddress, 1 + lastDocID);
                bytesUsed.addAndGet((docToAddress.length - oldSize)
                    * RamUsageEstimator.NUM_BYTES_INT);
              }
              docToAddress[lastDocID] = address + offset;
            }
            address += numDataBytes; // this is the address after all addr pointers are updated
            iter.close();
          } finally {
            IOUtils.closeSafely(true, cloneIdx);
          }
          final IndexInput cloneData = reader.cloneData();
          try {
            datOut.copyBytes(cloneData, numDataBytes);
          } finally {
            IOUtils.closeSafely(true, cloneData);  
          }
        } else {
          super.merge(state);
        }
        success = true;
      } finally {
        if (!success) {
          IOUtils.closeSafely(!success, datOut);
        }
      }
    }
    
    @Override
    protected void mergeDoc(int docID) throws IOException {
      assert merge;
      assert lastDocID < docID;
      if (bytesRef.length == 0) {
        return; // default
      }
      fill(docID);
      datOut.writeBytes(bytesRef.bytes, bytesRef.offset, bytesRef.length);
      docToAddress[docID] = address;
      address += bytesRef.length;
      lastDocID = docID;
    }
    

    @Override
    public void finish(int docCount) throws IOException {
      boolean success = false;
      assert (!merge && datOut == null) || (merge && datOut != null); 
      final IndexOutput datOut = getDataOut();
      try {
        if (!merge) {
          // header is already written in getDataOut()
          pool.writePool(datOut);
        }
        success = true;
      } finally {
        IOUtils.closeSafely(!success, datOut); 
        pool.dropBuffersAndReset();
      }

      success = false;
      final IndexOutput idxOut = getIndexOut();
      try {
        if (lastDocID == -1) {
          idxOut.writeVLong(0);
          final PackedInts.Writer w = PackedInts.getWriter(idxOut, docCount,
              PackedInts.bitsRequired(0));
          for (int i = 0; i < docCount; i++) {
            w.add(0);
          }
          w.finish();
        } else {
          fill(docCount);
          idxOut.writeVLong(address);
          final PackedInts.Writer w = PackedInts.getWriter(idxOut, docCount,
              PackedInts.bitsRequired(address));
          for (int i = 0; i < docCount; i++) {
            w.add(docToAddress[i]);
          }
          w.finish();
        }
        success = true;
      } finally {
        bytesUsed.addAndGet(-(docToAddress.length)
            * RamUsageEstimator.NUM_BYTES_INT);
        docToAddress = null;
        IOUtils.closeSafely(!success, idxOut);
      }
    }

    public long ramBytesUsed() {
      return bytesUsed.get();
    }
  }

  public static class Reader extends BytesReaderBase {
    private final int maxDoc;

    Reader(Directory dir, String id, int maxDoc, IOContext context) throws IOException {
      super(dir, id, CODEC_NAME, VERSION_START, true, context);
      this.maxDoc = maxDoc;
    }

    @Override
    public Source load() throws IOException {
      return new Source(cloneData(), cloneIndex());
    }

    private class Source extends BytesBaseSource {
      private final PackedInts.Reader addresses;

      public Source(IndexInput datIn, IndexInput idxIn) throws IOException {
        super(datIn, idxIn, new PagedBytes(PAGED_BYTES_BITS), idxIn.readVLong());
        addresses = PackedInts.getReader(idxIn);
      }

      @Override
      public BytesRef getBytes(int docID, BytesRef bytesRef) {
        final long address = addresses.get(docID);
        final int length = docID == maxDoc - 1 ? (int) (totalLengthInBytes - address)
            : (int) (addresses.get(1 + docID) - address);
        return data.fillSlice(bytesRef, address, length);
      }
      
      @Override
      public ValuesEnum getEnum(AttributeSource attrSource) throws IOException {
        return new SourceEnum(attrSource, type(), this, maxDoc()) {
          @Override
          public int advance(int target) throws IOException {
            if (target >= numDocs) {
              return pos = NO_MORE_DOCS;
            }
            source.getBytes(target, bytesRef);
            return pos = target;
          }
        };
      }

      @Override
      public int getValueCount() {
        throw new UnsupportedOperationException();
      }

      @Override
      public ValueType type() {
        return ValueType.BYTES_VAR_STRAIGHT;
      }

      @Override
      protected int maxDoc() {
        return addresses.size();
      }
    }

    @Override
    public ValuesEnum getEnum(AttributeSource source) throws IOException {
      return new VarStraightBytesEnum(source, cloneData(), cloneIndex());
    }

    private class VarStraightBytesEnum extends ValuesEnum {
      private final PackedInts.ReaderIterator addresses;
      private final IndexInput datIn;
      private final IndexInput idxIn;
      private final long fp;
      private final long totBytes;
      private int pos = -1;
      private long nextAddress;

      protected VarStraightBytesEnum(AttributeSource source, IndexInput datIn,
          IndexInput idxIn) throws IOException {
        super(source, ValueType.BYTES_VAR_STRAIGHT);
        totBytes = idxIn.readVLong();
        fp = datIn.getFilePointer();
        addresses = PackedInts.getReaderIterator(idxIn);
        this.datIn = datIn;
        this.idxIn = idxIn;
        nextAddress = addresses.next();
      }

      @Override
      public void close() throws IOException {
        datIn.close();
        idxIn.close();
      }

      @Override
      public int advance(final int target) throws IOException {
        if (target >= maxDoc) {
          return pos = NO_MORE_DOCS;
        }
        final long addr = pos+1 == target ? nextAddress : addresses.advance(target);
        if (addr == totBytes) { // empty values at the end
          bytesRef.length = 0;
          bytesRef.offset = 0;
          return pos = target;
        }
        datIn.seek(fp + addr);
        final int size = (int) (target == maxDoc - 1 ? totBytes - addr
            : (nextAddress = addresses.next()) - addr);
        if (bytesRef.bytes.length < size) {
          bytesRef.grow(size);
        }
        bytesRef.length = size;
        datIn.readBytes(bytesRef.bytes, 0, size);
        return pos = target;
      }

      @Override
      public int docID() {
        return pos;
      }

      @Override
      public int nextDoc() throws IOException {
        return advance(pos + 1);
      }
    }

    @Override
    public ValueType type() {
      return ValueType.BYTES_VAR_STRAIGHT;
    }
  }
}<|MERGE_RESOLUTION|>--- conflicted
+++ resolved
@@ -54,32 +54,18 @@
     // start at -1 if the first added value is > 0
     private int lastDocID = -1;
     private long[] docToAddress;
-<<<<<<< HEAD
-
-    public Writer(Directory dir, String id, AtomicLong bytesUsed, IOContext context)
-        throws IOException {
-      super(dir, id, CODEC_NAME, VERSION_CURRENT, true, null, bytesUsed, context);
-=======
     private final ByteBlockPool pool;
     private IndexOutput datOut;
     private boolean merge = false;
-    public Writer(Directory dir, String id, AtomicLong bytesUsed)
+    public Writer(Directory dir, String id, AtomicLong bytesUsed, IOContext context)
         throws IOException {
-      super(dir, id, CODEC_NAME, VERSION_CURRENT, bytesUsed);
+      super(dir, id, CODEC_NAME, VERSION_CURRENT, bytesUsed, context);
       pool = new ByteBlockPool(new DirectTrackingAllocator(bytesUsed));
->>>>>>> 6e8e0cf9
       docToAddress = new long[1];
       pool.nextBuffer(); // init
       bytesUsed.addAndGet(RamUsageEstimator.NUM_BYTES_INT);
     }
 
-<<<<<<< HEAD
-    public Writer(Directory dir, String id, IOContext context) throws IOException {
-      this(dir, id, new AtomicLong(), context);
-    }
-
-=======
->>>>>>> 6e8e0cf9
     // Fills up to but not including this docID
     private void fill(final int docID) {
       if (docID >= docToAddress.length) {
