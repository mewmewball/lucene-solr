package org.apache.lucene.index;

/**
 * Licensed to the Apache Software Foundation (ASF) under one or more
 * contributor license agreements.  See the NOTICE file distributed with
 * this work for additional information regarding copyright ownership.
 * The ASF licenses this file to You under the Apache License, Version 2.0
 * (the "License"); you may not use this file except in compliance with
 * the License.  You may obtain a copy of the License at
 *
 *     http://www.apache.org/licenses/LICENSE-2.0
 *
 * Unless required by applicable law or agreed to in writing, software
 * distributed under the License is distributed on an "AS IS" BASIS,
 * WITHOUT WARRANTIES OR CONDITIONS OF ANY KIND, either express or implied.
 * See the License for the specific language governing permissions and
 * limitations under the License.
 */

import java.io.IOException;
import java.util.ArrayList;
import java.util.HashMap;
import java.util.Iterator;
import java.util.Map;
import java.util.Set;
import java.util.TreeSet;

import org.apache.lucene.index.codecs.Codec;
import org.apache.lucene.index.codecs.FieldsConsumer;
import org.apache.lucene.index.codecs.FieldsProducer;
import org.apache.lucene.index.codecs.TermsConsumer;
import org.apache.lucene.index.codecs.docvalues.DocValuesConsumer;
import org.apache.lucene.index.values.DocValues;
import org.apache.lucene.store.Directory;

/**
 * Enables native per field codec support. This class selects the codec used to
 * write a field depending on the provided {@link SegmentCodecs}. For each field
 * seen it resolves the codec based on the {@link FieldInfo#codecId} which is
 * only valid during a segment merge. See {@link SegmentCodecs} javadoc for
 * details.
 * 
 * @lucene.internal
 */
final class PerFieldCodecWrapper extends Codec {
  private final SegmentCodecs segmentCodecs;

  PerFieldCodecWrapper(SegmentCodecs segmentCodecs) {
    name = "PerField";
    this.segmentCodecs = segmentCodecs;
  }

  @Override
  public FieldsConsumer fieldsConsumer(SegmentWriteState state)
      throws IOException {
    return new FieldsWriter(state);
  }

  private class FieldsWriter extends FieldsConsumer {
    private final ArrayList<FieldsConsumer> consumers = new ArrayList<FieldsConsumer>();

    public FieldsWriter(SegmentWriteState state) throws IOException {
      assert segmentCodecs == state.segmentCodecs;
      final Codec[] codecs = segmentCodecs.codecs;
      for (int i = 0; i < codecs.length; i++) {
        consumers.add(codecs[i].fieldsConsumer(new SegmentWriteState(state, "" + i)));
      }
    }

    @Override
    public TermsConsumer addField(FieldInfo field) throws IOException {
      assert field.getCodecId() != FieldInfo.UNASSIGNED_CODEC_ID;
      final FieldsConsumer fields = consumers.get(field.getCodecId());
      return fields.addField(field);
    }

    @Override
    public DocValuesConsumer addValuesField(FieldInfo field) throws IOException {
      final FieldsConsumer fields = consumers.get(field.codecId);
      return fields.addValuesField(field);
    }

    @Override
    public void close() throws IOException {
      Iterator<FieldsConsumer> it = consumers.iterator();
      IOException err = null;
      while (it.hasNext()) {
        try {
          it.next().close();
        } catch (IOException ioe) {
          // keep first IOException we hit but keep
          // closing the rest
          if (err == null) {
            err = ioe;
          }
        }
      }
      if (err != null) {
        throw err;
      }
    }
  }

  private class FieldsReader extends FieldsProducer {

    private final Set<String> fields = new TreeSet<String>();
    private final Map<String, FieldsProducer> codecs = new HashMap<String, FieldsProducer>();

    public FieldsReader(Directory dir, FieldInfos fieldInfos, SegmentInfo si,
        int readBufferSize, int indexDivisor) throws IOException {

      final Map<Codec, FieldsProducer> producers = new HashMap<Codec, FieldsProducer>();
      boolean success = false;
      try {
<<<<<<< HEAD
        for (int i = 0; i < fieldCount; i++) {
          FieldInfo fi = fieldInfos.fieldInfo(i);
          if (fi.isIndexed || fi.hasDocValues()) { // TODO this does not work for non-indexed fields
=======
        for (FieldInfo fi : fieldInfos) {
          if (fi.isIndexed) { // TODO this does not work for non-indexed fields
>>>>>>> 17290a4b
            fields.add(fi.name);
            assert fi.getCodecId() != FieldInfo.UNASSIGNED_CODEC_ID;
            Codec codec = segmentCodecs.codecs[fi.getCodecId()];
            if (!producers.containsKey(codec)) {
              producers.put(codec, codec.fieldsProducer(new SegmentReadState(dir,
                                                                             si, fieldInfos, readBufferSize, indexDivisor, ""+fi.getCodecId())));
            }
            codecs.put(fi.name, producers.get(codec));
          }
        }
        success = true;
      } finally {
        if (!success) {
          // If we hit exception (eg, IOE because writer was
          // committing, or, for any other reason) we must
          // go back and close all FieldsProducers we opened:
          for(FieldsProducer fp : producers.values()) {
            try {
              fp.close();
            } catch (Throwable t) {
              // Suppress all exceptions here so we continue
              // to throw the original one
            }
          }
        }
      }
    }
    

    private final class FieldsIterator extends FieldsEnum {
      private final Iterator<String> it;
      private String current;

      public FieldsIterator() {
        it = fields.iterator();
      }

      @Override
      public String next() {
        if (it.hasNext()) {
          current = it.next();
        } else {
          current = null;
        }

        return current;
      }

      @Override
      public TermsEnum terms() throws IOException {
        Terms terms = codecs.get(current).terms(current);
        if (terms != null) {
          return terms.iterator();
        } else {
          return TermsEnum.EMPTY;
        }
      }

      @Override
      public DocValues docValues() throws IOException {
        return codecs.get(current).docValues(current);
      }
    }

    @Override
    public FieldsEnum iterator() throws IOException {
      return new FieldsIterator();
    }

    @Override
    public Terms terms(String field) throws IOException {
      FieldsProducer fields = codecs.get(field);
      return fields == null ? null : fields.terms(field);
    }
    
    @Override
    public DocValues docValues(String field) throws IOException {
      FieldsProducer fieldsProducer = codecs.get(field);
      return fieldsProducer == null? null: fieldsProducer.docValues(field);
    }

    @Override
    public void close() throws IOException {
      Iterator<FieldsProducer> it = codecs.values().iterator();
      IOException err = null;
      while (it.hasNext()) {
        try {
          it.next().close();
        } catch (IOException ioe) {
          // keep first IOException we hit but keep
          // closing the rest
          if (err == null) {
            err = ioe;
          }
        }
      }
      if (err != null) {
        throw err;
      }
    }

    @Override
    public void loadTermsIndex(int indexDivisor) throws IOException {
      Iterator<FieldsProducer> it = codecs.values().iterator();
      while (it.hasNext()) {
        it.next().loadTermsIndex(indexDivisor);
      }
    }
  }

  @Override
  public FieldsProducer fieldsProducer(SegmentReadState state)
      throws IOException {
    return new FieldsReader(state.dir, state.fieldInfos, state.segmentInfo,
        state.readBufferSize, state.termsIndexDivisor);
  }

  @Override
  public void files(Directory dir, SegmentInfo info, String codecId, Set<String> files)
      throws IOException {
    // ignore codecid since segmentCodec will assign it per codec
    segmentCodecs.files(dir, info, files);
  }

  @Override
  public void getExtensions(Set<String> extensions) {
    for (Codec codec : segmentCodecs.codecs) {
      codec.getExtensions(extensions);
    }
  }
}<|MERGE_RESOLUTION|>--- conflicted
+++ resolved
@@ -63,7 +63,7 @@
       assert segmentCodecs == state.segmentCodecs;
       final Codec[] codecs = segmentCodecs.codecs;
       for (int i = 0; i < codecs.length; i++) {
-        consumers.add(codecs[i].fieldsConsumer(new SegmentWriteState(state, "" + i)));
+        consumers.add(codecs[i].fieldsConsumer(new SegmentWriteState(state, i)));
       }
     }
 
@@ -76,7 +76,7 @@
 
     @Override
     public DocValuesConsumer addValuesField(FieldInfo field) throws IOException {
-      final FieldsConsumer fields = consumers.get(field.codecId);
+      final FieldsConsumer fields = consumers.get(field.getCodecId());
       return fields.addValuesField(field);
     }
 
@@ -112,20 +112,14 @@
       final Map<Codec, FieldsProducer> producers = new HashMap<Codec, FieldsProducer>();
       boolean success = false;
       try {
-<<<<<<< HEAD
-        for (int i = 0; i < fieldCount; i++) {
-          FieldInfo fi = fieldInfos.fieldInfo(i);
+        for (FieldInfo fi : fieldInfos) {
           if (fi.isIndexed || fi.hasDocValues()) { // TODO this does not work for non-indexed fields
-=======
-        for (FieldInfo fi : fieldInfos) {
-          if (fi.isIndexed) { // TODO this does not work for non-indexed fields
->>>>>>> 17290a4b
             fields.add(fi.name);
             assert fi.getCodecId() != FieldInfo.UNASSIGNED_CODEC_ID;
             Codec codec = segmentCodecs.codecs[fi.getCodecId()];
             if (!producers.containsKey(codec)) {
               producers.put(codec, codec.fieldsProducer(new SegmentReadState(dir,
-                                                                             si, fieldInfos, readBufferSize, indexDivisor, ""+fi.getCodecId())));
+                                                                             si, fieldInfos, readBufferSize, indexDivisor, fi.getCodecId())));
             }
             codecs.put(fi.name, producers.get(codec));
           }
@@ -238,7 +232,7 @@
   }
 
   @Override
-  public void files(Directory dir, SegmentInfo info, String codecId, Set<String> files)
+  public void files(Directory dir, SegmentInfo info, int codecId, Set<String> files)
       throws IOException {
     // ignore codecid since segmentCodec will assign it per codec
     segmentCodecs.files(dir, info, files);
