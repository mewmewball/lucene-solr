package org.apache.lucene.queryParser.precedence;

/**
 * Licensed to the Apache Software Foundation (ASF) under one or more
 * contributor license agreements.  See the NOTICE file distributed with
 * this work for additional information regarding copyright ownership.
 * The ASF licenses this file to You under the Apache License, Version 2.0
 * (the "License"); you may not use this file except in compliance with
 * the License.  You may obtain a copy of the License at
 *
 *     http://www.apache.org/licenses/LICENSE-2.0
 *
 * Unless required by applicable law or agreed to in writing, software
 * distributed under the License is distributed on an "AS IS" BASIS,
 * WITHOUT WARRANTIES OR CONDITIONS OF ANY KIND, either express or implied.
 * See the License for the specific language governing permissions and
 * limitations under the License.
 */

import java.io.IOException;
import java.io.Reader;
import java.text.DateFormat;
import java.util.Calendar;
import java.util.Date;
import java.util.GregorianCalendar;
import java.util.HashMap;
import java.util.Map;

import org.apache.lucene.analysis.Analyzer;
import org.apache.lucene.analysis.MockAnalyzer;
import org.apache.lucene.analysis.MockTokenFilter;
import org.apache.lucene.analysis.MockTokenizer;
import org.apache.lucene.analysis.TokenFilter;
import org.apache.lucene.analysis.TokenStream;
<<<<<<< HEAD
import org.apache.lucene.analysis.Tokenizer;
import org.apache.lucene.analysis.tokenattributes.CharTermAttribute;
=======
>>>>>>> 2ede77ba
import org.apache.lucene.analysis.tokenattributes.OffsetAttribute;
import org.apache.lucene.analysis.tokenattributes.CharTermAttribute;
import org.apache.lucene.document.DateTools;
<<<<<<< HEAD
import org.apache.lucene.index.Term;
import org.apache.lucene.search.BooleanClause;
=======
import org.apache.lucene.queryParser.TestQueryParser;
import org.apache.lucene.queryParser.core.QueryNodeException;
import org.apache.lucene.queryParser.core.QueryNodeParseException;
import org.apache.lucene.queryParser.standard.config.DefaultOperatorAttribute.Operator;
import org.apache.lucene.queryParser.standard.parser.ParseException;
>>>>>>> 2ede77ba
import org.apache.lucene.search.BooleanQuery;
import org.apache.lucene.search.FuzzyQuery;
import org.apache.lucene.search.PhraseQuery;
import org.apache.lucene.search.PrefixQuery;
import org.apache.lucene.search.Query;
import org.apache.lucene.search.TermQuery;
import org.apache.lucene.search.TermRangeQuery;
import org.apache.lucene.search.WildcardQuery;
import org.apache.lucene.util.LuceneTestCase;
import org.apache.lucene.util.automaton.BasicAutomata;
import org.apache.lucene.util.automaton.CharacterRunAutomaton;

/**
 * <p>
 * This test case tests {@link PrecedenceQueryParser}.
 * </p>
 * <p>
 * It contains all tests from {@link TestQueryParser} with some adjusted to 
 * fit the precedence requirement, plus some precedence test cases. 
 * </p>
 * 
 * @see TestQueryParser
 */
public class TestPrecedenceQueryParser extends LuceneTestCase {

  public static Analyzer qpAnalyzer = new QPTestAnalyzer();

  public static final class QPTestFilter extends TokenFilter {
    /**
     * Filter which discards the token 'stop' and which expands the token
     * 'phrase' into 'phrase1 phrase2'
     */
    public QPTestFilter(TokenStream in) {
      super(in);
    }

    boolean inPhrase = false;

    int savedStart = 0, savedEnd = 0;

    CharTermAttribute termAtt = addAttribute(CharTermAttribute.class);

    OffsetAttribute offsetAtt = addAttribute(OffsetAttribute.class);

    public boolean incrementToken() throws IOException {
      if (inPhrase) {
        inPhrase = false;
        termAtt.setEmpty().append("phrase2");
        offsetAtt.setOffset(savedStart, savedEnd);
        return true;
      } else
        while (input.incrementToken())
          if (termAtt.toString().equals("phrase")) {
            inPhrase = true;
            savedStart = offsetAtt.startOffset();
            savedEnd = offsetAtt.endOffset();
            termAtt.setEmpty().append("phrase1");
            offsetAtt.setOffset(savedStart, savedEnd);
            return true;
          } else if (!termAtt.toString().equals("stop"))
            return true;
      return false;
    }
  }

  public static final class QPTestAnalyzer extends Analyzer {

    /** Filters MockTokenizer with StopFilter. */
    public final TokenStream tokenStream(String fieldName, Reader reader) {
      return new QPTestFilter(new MockTokenizer(reader, MockTokenizer.SIMPLE, true));
    }
  }

  private int originalMaxClauses;

  public void setUp() throws Exception {
    super.setUp();
    originalMaxClauses = BooleanQuery.getMaxClauseCount();
  }

  public PrecedenceQueryParser getParser(Analyzer a) throws Exception {
    if (a == null)
      a = new MockAnalyzer(MockTokenizer.SIMPLE, true);
    PrecedenceQueryParser qp = new PrecedenceQueryParser();
    qp.setAnalyzer(a);
    qp.setDefaultOperator(Operator.OR);
    return qp;
  }

  public Query getQuery(String query, Analyzer a) throws Exception {
    return getParser(a).parse(query, "field");
  }

  public void assertQueryEquals(String query, Analyzer a, String result)
      throws Exception {
    Query q = getQuery(query, a);
    String s = q.toString("field");
    if (!s.equals(result)) {
      fail("Query /" + query + "/ yielded /" + s + "/, expecting /" + result
          + "/");
    }
  }

  public void assertWildcardQueryEquals(String query, boolean lowercase,
      String result) throws Exception {
    PrecedenceQueryParser qp = getParser(null);
    qp.setLowercaseExpandedTerms(lowercase);
    Query q = qp.parse(query, "field");
    String s = q.toString("field");
    if (!s.equals(result)) {
      fail("WildcardQuery /" + query + "/ yielded /" + s + "/, expecting /"
          + result + "/");
    }
  }

  public void assertWildcardQueryEquals(String query, String result)
      throws Exception {
    PrecedenceQueryParser qp = getParser(null);
    Query q = qp.parse(query, "field");
    String s = q.toString("field");
    if (!s.equals(result)) {
      fail("WildcardQuery /" + query + "/ yielded /" + s + "/, expecting /"
          + result + "/");
    }
  }

  public Query getQueryDOA(String query, Analyzer a) throws Exception {
    if (a == null)
      a = new MockAnalyzer(MockTokenizer.SIMPLE, true);
    PrecedenceQueryParser qp = new PrecedenceQueryParser();
    qp.setAnalyzer(a);
    qp.setDefaultOperator(Operator.AND);
    return qp.parse(query, "field");
  }

  public void assertQueryEqualsDOA(String query, Analyzer a, String result)
      throws Exception {
    Query q = getQueryDOA(query, a);
    String s = q.toString("field");
    if (!s.equals(result)) {
      fail("Query /" + query + "/ yielded /" + s + "/, expecting /" + result
          + "/");
    }
  }

  public void testSimple() throws Exception {
    assertQueryEquals("term term term", null, "term term term");
    assertQueryEquals("türm term term", null, "türm term term");
    assertQueryEquals("ümlaut", null, "ümlaut");

    assertQueryEquals("a AND b", null, "+a +b");
    assertQueryEquals("(a AND b)", null, "+a +b");
    assertQueryEquals("c OR (a AND b)", null, "c (+a +b)");
    assertQueryEquals("a AND NOT b", null, "+a -b");
    assertQueryEquals("a AND -b", null, "+a -b");
    assertQueryEquals("a AND !b", null, "+a -b");
    assertQueryEquals("a && b", null, "+a +b");
    assertQueryEquals("a && ! b", null, "+a -b");

    assertQueryEquals("a OR b", null, "a b");
    assertQueryEquals("a || b", null, "a b");

    assertQueryEquals("+term -term term", null, "+term -term term");
    assertQueryEquals("foo:term AND field:anotherTerm", null,
        "+foo:term +anotherterm");
    assertQueryEquals("term AND \"phrase phrase\"", null,
        "+term +\"phrase phrase\"");
    assertQueryEquals("\"hello there\"", null, "\"hello there\"");
    assertTrue(getQuery("a AND b", null) instanceof BooleanQuery);
    assertTrue(getQuery("hello", null) instanceof TermQuery);
    assertTrue(getQuery("\"hello there\"", null) instanceof PhraseQuery);

    assertQueryEquals("germ term^2.0", null, "germ term^2.0");
    assertQueryEquals("(term)^2.0", null, "term^2.0");
    assertQueryEquals("(germ term)^2.0", null, "(germ term)^2.0");
    assertQueryEquals("term^2.0", null, "term^2.0");
    assertQueryEquals("term^2", null, "term^2.0");
    assertQueryEquals("\"germ term\"^2.0", null, "\"germ term\"^2.0");
    assertQueryEquals("\"term germ\"^2", null, "\"term germ\"^2.0");

    assertQueryEquals("(foo OR bar) AND (baz OR boo)", null,
        "+(foo bar) +(baz boo)");
    assertQueryEquals("((a OR b) AND NOT c) OR d", null, "(+(a b) -c) d");
    assertQueryEquals("+(apple \"steve jobs\") -(foo bar baz)", null,
        "+(apple \"steve jobs\") -(foo bar baz)");
    assertQueryEquals("+title:(dog OR cat) -author:\"bob dole\"", null,
        "+(title:dog title:cat) -author:\"bob dole\"");

    PrecedenceQueryParser qp = new PrecedenceQueryParser();
    qp.setAnalyzer(new MockAnalyzer());
    // make sure OR is the default:
    assertEquals(Operator.OR, qp.getDefaultOperator());
    qp.setDefaultOperator(Operator.AND);
    assertEquals(Operator.AND, qp.getDefaultOperator());
    qp.setDefaultOperator(Operator.OR);
    assertEquals(Operator.OR, qp.getDefaultOperator());

    assertQueryEquals("a OR !b", null, "a -b");
    assertQueryEquals("a OR ! b", null, "a -b");
    assertQueryEquals("a OR -b", null, "a -b");
  }

  public void testPunct() throws Exception {
    Analyzer a = new MockAnalyzer(MockTokenizer.WHITESPACE, false);
    assertQueryEquals("a&b", a, "a&b");
    assertQueryEquals("a&&b", a, "a&&b");
    assertQueryEquals(".NET", a, ".NET");
  }

  public void testSlop() throws Exception {
    assertQueryEquals("\"term germ\"~2", null, "\"term germ\"~2");
    assertQueryEquals("\"term germ\"~2 flork", null, "\"term germ\"~2 flork");
    assertQueryEquals("\"term\"~2", null, "term");
    assertQueryEquals("\" \"~2 germ", null, "germ");
    assertQueryEquals("\"term germ\"~2^2", null, "\"term germ\"~2^2.0");
  }

  public void testNumber() throws Exception {
    // The numbers go away because SimpleAnalzyer ignores them
    assertQueryEquals("3", null, "");
    assertQueryEquals("term 1.0 1 2", null, "term");
    assertQueryEquals("term term1 term2", null, "term term term");

    Analyzer a = new MockAnalyzer();
    assertQueryEquals("3", a, "3");
    assertQueryEquals("term 1.0 1 2", a, "term 1.0 1 2");
    assertQueryEquals("term term1 term2", a, "term term1 term2");
  }

<<<<<<< HEAD
  //individual CJK chars as terms, like StandardAnalyzer
  private class SimpleCJKTokenizer extends Tokenizer {
    private CharTermAttribute termAtt = addAttribute(CharTermAttribute.class);

    public SimpleCJKTokenizer(Reader input) {
      super(input);
    }

    @Override
    public boolean incrementToken() throws IOException {
      int ch = input.read();
      if (ch < 0)
        return false;
      clearAttributes();
      termAtt.setEmpty().append((char) ch);
      return true;
    }
  }

  private class SimpleCJKAnalyzer extends Analyzer {
    @Override
    public TokenStream tokenStream(String fieldName, Reader reader) {
      return new SimpleCJKTokenizer(reader);
    }
  }
  
  public void testCJKTerm() throws Exception {
    // individual CJK chars as terms
    SimpleCJKAnalyzer analyzer = new SimpleCJKAnalyzer();
    
    BooleanQuery expected = new BooleanQuery();
    expected.add(new TermQuery(new Term("field", "中")), BooleanClause.Occur.SHOULD);
    expected.add(new TermQuery(new Term("field", "国")), BooleanClause.Occur.SHOULD);
    
    assertEquals(expected, getQuery("中国", analyzer));
  }
  
  public void testCJKBoostedTerm() throws Exception {
    // individual CJK chars as terms
    SimpleCJKAnalyzer analyzer = new SimpleCJKAnalyzer();
    
    BooleanQuery expected = new BooleanQuery();
    expected.setBoost(0.5f);
    expected.add(new TermQuery(new Term("field", "中")), BooleanClause.Occur.SHOULD);
    expected.add(new TermQuery(new Term("field", "国")), BooleanClause.Occur.SHOULD);
    
    assertEquals(expected, getQuery("中国^0.5", analyzer));
  }
  
  public void testCJKPhrase() throws Exception {
    // individual CJK chars as terms
    SimpleCJKAnalyzer analyzer = new SimpleCJKAnalyzer();
    
    PhraseQuery expected = new PhraseQuery();
    expected.add(new Term("field", "中"));
    expected.add(new Term("field", "国"));
    
    assertEquals(expected, getQuery("\"中国\"", analyzer));
  }
  
  public void testCJKBoostedPhrase() throws Exception {
    // individual CJK chars as terms
    SimpleCJKAnalyzer analyzer = new SimpleCJKAnalyzer();
    
    PhraseQuery expected = new PhraseQuery();
    expected.setBoost(0.5f);
    expected.add(new Term("field", "中"));
    expected.add(new Term("field", "国"));
    
    assertEquals(expected, getQuery("\"中国\"^0.5", analyzer));
  }
  
  public void testCJKSloppyPhrase() throws Exception {
    // individual CJK chars as terms
    SimpleCJKAnalyzer analyzer = new SimpleCJKAnalyzer(); 
    
    PhraseQuery expected = new PhraseQuery();
    expected.setSlop(3);
    expected.add(new Term("field", "中"));
    expected.add(new Term("field", "国"));
    
    assertEquals(expected, getQuery("\"中国\"~3", analyzer));
  }

  // failing tests disabled since PrecedenceQueryParser
  // is currently unmaintained
  public void _testWildcard() throws Exception {
=======
  public void testWildcard() throws Exception {
>>>>>>> 2ede77ba
    assertQueryEquals("term*", null, "term*");
    assertQueryEquals("term*^2", null, "term*^2.0");
    assertQueryEquals("term~", null, "term~2.0");
    assertQueryEquals("term~0.7", null, "term~0.7");
    assertQueryEquals("term~^3", null, "term~2.0^3.0");
    assertQueryEquals("term^3~", null, "term~2.0^3.0");
    assertQueryEquals("term*germ", null, "term*germ");
    assertQueryEquals("term*germ^3", null, "term*germ^3.0");

    assertTrue(getQuery("term*", null) instanceof PrefixQuery);
    assertTrue(getQuery("term*^2", null) instanceof PrefixQuery);
    assertTrue(getQuery("term~", null) instanceof FuzzyQuery);
    assertTrue(getQuery("term~0.7", null) instanceof FuzzyQuery);
    FuzzyQuery fq = (FuzzyQuery) getQuery("term~0.7", null);
    assertEquals(0.7f, fq.getMinSimilarity(), 0.1f);
    assertEquals(FuzzyQuery.defaultPrefixLength, fq.getPrefixLength());
    fq = (FuzzyQuery) getQuery("term~", null);
    assertEquals(2.0f, fq.getMinSimilarity(), 0.1f);
    assertEquals(FuzzyQuery.defaultPrefixLength, fq.getPrefixLength());
    try {
      getQuery("term~1.1", null); // value > 1, throws exception
      fail();
    } catch (ParseException pe) {
      // expected exception
    }
    assertTrue(getQuery("term*germ", null) instanceof WildcardQuery);

    /*
     * Tests to see that wild card terms are (or are not) properly lower-cased
     * with propery parser configuration
     */
    // First prefix queries:
    // by default, convert to lowercase:
    assertWildcardQueryEquals("Term*", true, "term*");
    // explicitly set lowercase:
    assertWildcardQueryEquals("term*", true, "term*");
    assertWildcardQueryEquals("Term*", true, "term*");
    assertWildcardQueryEquals("TERM*", true, "term*");
    // explicitly disable lowercase conversion:
    assertWildcardQueryEquals("term*", false, "term*");
    assertWildcardQueryEquals("Term*", false, "Term*");
    assertWildcardQueryEquals("TERM*", false, "TERM*");
    // Then 'full' wildcard queries:
    // by default, convert to lowercase:
    assertWildcardQueryEquals("Te?m", "te?m");
    // explicitly set lowercase:
    assertWildcardQueryEquals("te?m", true, "te?m");
    assertWildcardQueryEquals("Te?m", true, "te?m");
    assertWildcardQueryEquals("TE?M", true, "te?m");
    assertWildcardQueryEquals("Te?m*gerM", true, "te?m*germ");
    // explicitly disable lowercase conversion:
    assertWildcardQueryEquals("te?m", false, "te?m");
    assertWildcardQueryEquals("Te?m", false, "Te?m");
    assertWildcardQueryEquals("TE?M", false, "TE?M");
    assertWildcardQueryEquals("Te?m*gerM", false, "Te?m*gerM");
    // Fuzzy queries:
    assertWildcardQueryEquals("Term~", "term~2.0");
    assertWildcardQueryEquals("Term~", true, "term~2.0");
    assertWildcardQueryEquals("Term~", false, "Term~2.0");
    // Range queries:
    assertWildcardQueryEquals("[A TO C]", "[a TO c]");
    assertWildcardQueryEquals("[A TO C]", true, "[a TO c]");
    assertWildcardQueryEquals("[A TO C]", false, "[A TO C]");
  }

  public void testQPA() throws Exception {
    assertQueryEquals("term term term", qpAnalyzer, "term term term");
    assertQueryEquals("term +stop term", qpAnalyzer, "term term");
    assertQueryEquals("term -stop term", qpAnalyzer, "term term");
    assertQueryEquals("drop AND stop AND roll", qpAnalyzer, "+drop +roll");
    assertQueryEquals("term phrase term", qpAnalyzer,
<<<<<<< HEAD
                      "term (phrase1 phrase2) term");
    // note the parens in this next assertion differ from the original
    // QueryParser behavior
    assertQueryEquals("term AND NOT phrase term", qpAnalyzer,
                      "(+term -(phrase1 phrase2)) term");
=======
        "term (phrase1 phrase2) term");
    // note the parens in this next assertion differ from the original
    // QueryParser behavior
    assertQueryEquals("term AND NOT phrase term", qpAnalyzer,
        "(+term -(phrase1 phrase2)) term");
>>>>>>> 2ede77ba
    assertQueryEquals("stop", qpAnalyzer, "");
    assertQueryEquals("stop OR stop AND stop", qpAnalyzer, "");
    assertTrue(getQuery("term term term", qpAnalyzer) instanceof BooleanQuery);
    assertTrue(getQuery("term +stop", qpAnalyzer) instanceof TermQuery);
  }

  public void testRange() throws Exception {
    assertQueryEquals("[ a TO z]", null, "[a TO z]");
    assertTrue(getQuery("[ a TO z]", null) instanceof TermRangeQuery);
    assertQueryEquals("[ a TO z ]", null, "[a TO z]");
    assertQueryEquals("{ a TO z}", null, "{a TO z}");
    assertQueryEquals("{ a TO z }", null, "{a TO z}");
    assertQueryEquals("{ a TO z }^2.0", null, "{a TO z}^2.0");
    assertQueryEquals("[ a TO z] OR bar", null, "[a TO z] bar");
    assertQueryEquals("[ a TO z] AND bar", null, "+[a TO z] +bar");
    assertQueryEquals("( bar blar { a TO z}) ", null, "bar blar {a TO z}");
    assertQueryEquals("gack ( bar blar { a TO z}) ", null,
        "gack (bar blar {a TO z})");
  }

  private String escapeDateString(String s) {
    if (s.contains(" ")) {
      return "\"" + s + "\"";
    } else {
      return s;
    }
  }

  public String getDate(String s) throws Exception {
    DateFormat df = DateFormat.getDateInstance(DateFormat.SHORT);
    return DateTools.dateToString(df.parse(s), DateTools.Resolution.DAY);
  }

  private String getLocalizedDate(int year, int month, int day,
      boolean extendLastDate) {
    DateFormat df = DateFormat.getDateInstance(DateFormat.SHORT);
    Calendar calendar = new GregorianCalendar();
    calendar.set(year, month, day);
    if (extendLastDate) {
      calendar.set(Calendar.HOUR_OF_DAY, 23);
      calendar.set(Calendar.MINUTE, 59);
      calendar.set(Calendar.SECOND, 59);
      calendar.set(Calendar.MILLISECOND, 999);
    }
    return df.format(calendar.getTime());
  }

  public void testDateRange() throws Exception {
    String startDate = getLocalizedDate(2002, 1, 1, false);
    String endDate = getLocalizedDate(2002, 1, 4, false);
    Calendar endDateExpected = new GregorianCalendar();
    endDateExpected.set(2002, 1, 4, 23, 59, 59);
    endDateExpected.set(Calendar.MILLISECOND, 999);
    final String defaultField = "default";
    final String monthField = "month";
    final String hourField = "hour";
    PrecedenceQueryParser qp = new PrecedenceQueryParser(new MockAnalyzer());

    Map<CharSequence, DateTools.Resolution> fieldMap = new HashMap<CharSequence,DateTools.Resolution>();
    // set a field specific date resolution
    fieldMap.put(monthField, DateTools.Resolution.MONTH);
    qp.setDateResolution(fieldMap);

    // set default date resolution to MILLISECOND
    qp.setDateResolution(DateTools.Resolution.MILLISECOND);

    // set second field specific date resolution
    fieldMap.put(hourField, DateTools.Resolution.HOUR);
    qp.setDateResolution(fieldMap);

    // for this field no field specific date resolution has been set,
    // so verify if the default resolution is used
    assertDateRangeQueryEquals(qp, defaultField, startDate, endDate,
        endDateExpected.getTime(), DateTools.Resolution.MILLISECOND);

    // verify if field specific date resolutions are used for these two fields
    assertDateRangeQueryEquals(qp, monthField, startDate, endDate,
        endDateExpected.getTime(), DateTools.Resolution.MONTH);

    assertDateRangeQueryEquals(qp, hourField, startDate, endDate,
        endDateExpected.getTime(), DateTools.Resolution.HOUR);
  }

  /** for testing DateTools support */
  private String getDate(String s, DateTools.Resolution resolution) throws Exception {
    DateFormat df = DateFormat.getDateInstance(DateFormat.SHORT);
    return getDate(df.parse(s), resolution);
  }

  /** for testing DateTools support */
  private String getDate(Date d, DateTools.Resolution resolution) throws Exception {
    return DateTools.dateToString(d, resolution);
  }

  public void assertQueryEquals(PrecedenceQueryParser qp, String field, String query,
      String result) throws Exception {
    Query q = qp.parse(query, field);
    String s = q.toString(field);
    if (!s.equals(result)) {
      fail("Query /" + query + "/ yielded /" + s + "/, expecting /" + result
          + "/");
    }
  }

  public void assertDateRangeQueryEquals(PrecedenceQueryParser qp, String field,
      String startDate, String endDate, Date endDateInclusive,
      DateTools.Resolution resolution) throws Exception {
    assertQueryEquals(qp, field, field + ":[" + escapeDateString(startDate)
        + " TO " + escapeDateString(endDate) + "]", "["
        + getDate(startDate, resolution) + " TO "
        + getDate(endDateInclusive, resolution) + "]");
    assertQueryEquals(qp, field, field + ":{" + escapeDateString(startDate)
        + " TO " + escapeDateString(endDate) + "}", "{"
        + getDate(startDate, resolution) + " TO "
        + getDate(endDate, resolution) + "}");
  }

  public void testEscaped() throws Exception {
    Analyzer a = new MockAnalyzer(MockTokenizer.WHITESPACE, false);

    assertQueryEquals("a\\-b:c", a, "a-b:c");
    assertQueryEquals("a\\+b:c", a, "a+b:c");
    assertQueryEquals("a\\:b:c", a, "a:b:c");
    assertQueryEquals("a\\\\b:c", a, "a\\b:c");

    assertQueryEquals("a:b\\-c", a, "a:b-c");
    assertQueryEquals("a:b\\+c", a, "a:b+c");
    assertQueryEquals("a:b\\:c", a, "a:b:c");
    assertQueryEquals("a:b\\\\c", a, "a:b\\c");

    assertQueryEquals("a:b\\-c*", a, "a:b-c*");
    assertQueryEquals("a:b\\+c*", a, "a:b+c*");
    assertQueryEquals("a:b\\:c*", a, "a:b:c*");

    assertQueryEquals("a:b\\\\c*", a, "a:b\\c*");

    assertQueryEquals("a:b\\-?c", a, "a:b-?c");
    assertQueryEquals("a:b\\+?c", a, "a:b+?c");
    assertQueryEquals("a:b\\:?c", a, "a:b:?c");

    assertQueryEquals("a:b\\\\?c", a, "a:b\\?c");

    assertQueryEquals("a:b\\-c~", a, "a:b-c~2.0");
    assertQueryEquals("a:b\\+c~", a, "a:b+c~2.0");
    assertQueryEquals("a:b\\:c~", a, "a:b:c~2.0");
    assertQueryEquals("a:b\\\\c~", a, "a:b\\c~2.0");

    assertQueryEquals("[ a\\- TO a\\+ ]", null, "[a- TO a+]");
    assertQueryEquals("[ a\\: TO a\\~ ]", null, "[a: TO a~]");
    assertQueryEquals("[ a\\\\ TO a\\* ]", null, "[a\\ TO a*]");
  }

  public void testTabNewlineCarriageReturn() throws Exception {
    assertQueryEqualsDOA("+weltbank +worlbank", null, "+weltbank +worlbank");

    assertQueryEqualsDOA("+weltbank\n+worlbank", null, "+weltbank +worlbank");
    assertQueryEqualsDOA("weltbank \n+worlbank", null, "+weltbank +worlbank");
    assertQueryEqualsDOA("weltbank \n +worlbank", null, "+weltbank +worlbank");

    assertQueryEqualsDOA("+weltbank\r+worlbank", null, "+weltbank +worlbank");
    assertQueryEqualsDOA("weltbank \r+worlbank", null, "+weltbank +worlbank");
    assertQueryEqualsDOA("weltbank \r +worlbank", null, "+weltbank +worlbank");

    assertQueryEqualsDOA("+weltbank\r\n+worlbank", null, "+weltbank +worlbank");
    assertQueryEqualsDOA("weltbank \r\n+worlbank", null, "+weltbank +worlbank");
    assertQueryEqualsDOA("weltbank \r\n +worlbank", null, "+weltbank +worlbank");
    assertQueryEqualsDOA("weltbank \r \n +worlbank", null,
        "+weltbank +worlbank");

    assertQueryEqualsDOA("+weltbank\t+worlbank", null, "+weltbank +worlbank");
    assertQueryEqualsDOA("weltbank \t+worlbank", null, "+weltbank +worlbank");
    assertQueryEqualsDOA("weltbank \t +worlbank", null, "+weltbank +worlbank");
  }

  public void testSimpleDAO() throws Exception {
    assertQueryEqualsDOA("term term term", null, "+term +term +term");
    assertQueryEqualsDOA("term +term term", null, "+term +term +term");
    assertQueryEqualsDOA("term term +term", null, "+term +term +term");
    assertQueryEqualsDOA("term +term +term", null, "+term +term +term");
    assertQueryEqualsDOA("-term term term", null, "-term +term +term");
  }

  public void testBoost() throws Exception {
    CharacterRunAutomaton stopSet = new CharacterRunAutomaton(BasicAutomata.makeString("on"));
    Analyzer oneStopAnalyzer = new MockAnalyzer(MockTokenizer.SIMPLE, true, stopSet, true);

    PrecedenceQueryParser qp = new PrecedenceQueryParser();
    qp.setAnalyzer(oneStopAnalyzer);
    Query q = qp.parse("on^1.0", "field");
    assertNotNull(q);
    q = qp.parse("\"hello\"^2.0", "field");
    assertNotNull(q);
    assertEquals(q.getBoost(), (float) 2.0, (float) 0.5);
    q = qp.parse("hello^2.0", "field");
    assertNotNull(q);
    assertEquals(q.getBoost(), (float) 2.0, (float) 0.5);
    q = qp.parse("\"on\"^1.0", "field");
    assertNotNull(q);

    q = getParser(new MockAnalyzer(MockTokenizer.SIMPLE, true, MockTokenFilter.ENGLISH_STOPSET, true)).parse("the^3",
        "field");
    assertNotNull(q);
  }

  public void testException() throws Exception {
    try {
      assertQueryEquals("\"some phrase", null, "abc");
      fail("ParseException expected, not thrown");
    } catch (QueryNodeParseException expected) {
    }
  }

  public void testBooleanQuery() throws Exception {
    BooleanQuery.setMaxClauseCount(2);
    try {
      getParser(new MockAnalyzer(MockTokenizer.WHITESPACE, false)).parse("one two three", "field");
      fail("ParseException expected due to too many boolean clauses");
    } catch (QueryNodeException expected) {
      // too many boolean clauses, so ParseException is expected
    }
  }

  /**
   * This test differs from the original QueryParser, showing how the precedence
   * issue has been corrected.
   */
  public void testPrecedence() throws Exception {
    PrecedenceQueryParser parser = getParser(new MockAnalyzer(MockTokenizer.WHITESPACE, false));
    Query query1 = parser.parse("A AND B OR C AND D", "field");
    Query query2 = parser.parse("(A AND B) OR (C AND D)", "field");
    assertEquals(query1, query2);

    query1 = parser.parse("A OR B C", "field");
    query2 = parser.parse("(A B) C", "field");
    assertEquals(query1, query2);

    query1 = parser.parse("A AND B C", "field");
    query2 = parser.parse("(+A +B) C", "field");
    assertEquals(query1, query2);

    query1 = parser.parse("A AND NOT B", "field");
    query2 = parser.parse("+A -B", "field");
    assertEquals(query1, query2);

    query1 = parser.parse("A OR NOT B", "field");
    query2 = parser.parse("A -B", "field");
    assertEquals(query1, query2);

    query1 = parser.parse("A OR NOT B AND C", "field");
    query2 = parser.parse("A (-B +C)", "field");
    assertEquals(query1, query2);
    
    parser.setDefaultOperator(Operator.AND);
    query1 = parser.parse("A AND B OR C AND D", "field");
    query2 = parser.parse("(A AND B) OR (C AND D)", "field");
    assertEquals(query1, query2);

    query1 = parser.parse("A AND B C", "field");
    query2 = parser.parse("(A B) C", "field");
    assertEquals(query1, query2);

    query1 = parser.parse("A AND B C", "field");
    query2 = parser.parse("(+A +B) C", "field");
    assertEquals(query1, query2);

    query1 = parser.parse("A AND NOT B", "field");
    query2 = parser.parse("+A -B", "field");
    assertEquals(query1, query2);

    query1 = parser.parse("A AND NOT B OR C", "field");
    query2 = parser.parse("(+A -B) OR C", "field");
    assertEquals(query1, query2);
    
  }

  public void tearDown() {
    BooleanQuery.setMaxClauseCount(originalMaxClauses);
  }

}<|MERGE_RESOLUTION|>--- conflicted
+++ resolved
@@ -32,24 +32,14 @@
 import org.apache.lucene.analysis.MockTokenizer;
 import org.apache.lucene.analysis.TokenFilter;
 import org.apache.lucene.analysis.TokenStream;
-<<<<<<< HEAD
-import org.apache.lucene.analysis.Tokenizer;
-import org.apache.lucene.analysis.tokenattributes.CharTermAttribute;
-=======
->>>>>>> 2ede77ba
 import org.apache.lucene.analysis.tokenattributes.OffsetAttribute;
 import org.apache.lucene.analysis.tokenattributes.CharTermAttribute;
 import org.apache.lucene.document.DateTools;
-<<<<<<< HEAD
-import org.apache.lucene.index.Term;
-import org.apache.lucene.search.BooleanClause;
-=======
 import org.apache.lucene.queryParser.TestQueryParser;
 import org.apache.lucene.queryParser.core.QueryNodeException;
 import org.apache.lucene.queryParser.core.QueryNodeParseException;
 import org.apache.lucene.queryParser.standard.config.DefaultOperatorAttribute.Operator;
 import org.apache.lucene.queryParser.standard.parser.ParseException;
->>>>>>> 2ede77ba
 import org.apache.lucene.search.BooleanQuery;
 import org.apache.lucene.search.FuzzyQuery;
 import org.apache.lucene.search.PhraseQuery;
@@ -279,97 +269,7 @@
     assertQueryEquals("term term1 term2", a, "term term1 term2");
   }
 
-<<<<<<< HEAD
-  //individual CJK chars as terms, like StandardAnalyzer
-  private class SimpleCJKTokenizer extends Tokenizer {
-    private CharTermAttribute termAtt = addAttribute(CharTermAttribute.class);
-
-    public SimpleCJKTokenizer(Reader input) {
-      super(input);
-    }
-
-    @Override
-    public boolean incrementToken() throws IOException {
-      int ch = input.read();
-      if (ch < 0)
-        return false;
-      clearAttributes();
-      termAtt.setEmpty().append((char) ch);
-      return true;
-    }
-  }
-
-  private class SimpleCJKAnalyzer extends Analyzer {
-    @Override
-    public TokenStream tokenStream(String fieldName, Reader reader) {
-      return new SimpleCJKTokenizer(reader);
-    }
-  }
-  
-  public void testCJKTerm() throws Exception {
-    // individual CJK chars as terms
-    SimpleCJKAnalyzer analyzer = new SimpleCJKAnalyzer();
-    
-    BooleanQuery expected = new BooleanQuery();
-    expected.add(new TermQuery(new Term("field", "中")), BooleanClause.Occur.SHOULD);
-    expected.add(new TermQuery(new Term("field", "国")), BooleanClause.Occur.SHOULD);
-    
-    assertEquals(expected, getQuery("中国", analyzer));
-  }
-  
-  public void testCJKBoostedTerm() throws Exception {
-    // individual CJK chars as terms
-    SimpleCJKAnalyzer analyzer = new SimpleCJKAnalyzer();
-    
-    BooleanQuery expected = new BooleanQuery();
-    expected.setBoost(0.5f);
-    expected.add(new TermQuery(new Term("field", "中")), BooleanClause.Occur.SHOULD);
-    expected.add(new TermQuery(new Term("field", "国")), BooleanClause.Occur.SHOULD);
-    
-    assertEquals(expected, getQuery("中国^0.5", analyzer));
-  }
-  
-  public void testCJKPhrase() throws Exception {
-    // individual CJK chars as terms
-    SimpleCJKAnalyzer analyzer = new SimpleCJKAnalyzer();
-    
-    PhraseQuery expected = new PhraseQuery();
-    expected.add(new Term("field", "中"));
-    expected.add(new Term("field", "国"));
-    
-    assertEquals(expected, getQuery("\"中国\"", analyzer));
-  }
-  
-  public void testCJKBoostedPhrase() throws Exception {
-    // individual CJK chars as terms
-    SimpleCJKAnalyzer analyzer = new SimpleCJKAnalyzer();
-    
-    PhraseQuery expected = new PhraseQuery();
-    expected.setBoost(0.5f);
-    expected.add(new Term("field", "中"));
-    expected.add(new Term("field", "国"));
-    
-    assertEquals(expected, getQuery("\"中国\"^0.5", analyzer));
-  }
-  
-  public void testCJKSloppyPhrase() throws Exception {
-    // individual CJK chars as terms
-    SimpleCJKAnalyzer analyzer = new SimpleCJKAnalyzer(); 
-    
-    PhraseQuery expected = new PhraseQuery();
-    expected.setSlop(3);
-    expected.add(new Term("field", "中"));
-    expected.add(new Term("field", "国"));
-    
-    assertEquals(expected, getQuery("\"中国\"~3", analyzer));
-  }
-
-  // failing tests disabled since PrecedenceQueryParser
-  // is currently unmaintained
-  public void _testWildcard() throws Exception {
-=======
   public void testWildcard() throws Exception {
->>>>>>> 2ede77ba
     assertQueryEquals("term*", null, "term*");
     assertQueryEquals("term*^2", null, "term*^2.0");
     assertQueryEquals("term~", null, "term~2.0");
@@ -441,19 +341,11 @@
     assertQueryEquals("term -stop term", qpAnalyzer, "term term");
     assertQueryEquals("drop AND stop AND roll", qpAnalyzer, "+drop +roll");
     assertQueryEquals("term phrase term", qpAnalyzer,
-<<<<<<< HEAD
-                      "term (phrase1 phrase2) term");
-    // note the parens in this next assertion differ from the original
-    // QueryParser behavior
-    assertQueryEquals("term AND NOT phrase term", qpAnalyzer,
-                      "(+term -(phrase1 phrase2)) term");
-=======
         "term (phrase1 phrase2) term");
     // note the parens in this next assertion differ from the original
     // QueryParser behavior
     assertQueryEquals("term AND NOT phrase term", qpAnalyzer,
         "(+term -(phrase1 phrase2)) term");
->>>>>>> 2ede77ba
     assertQueryEquals("stop", qpAnalyzer, "");
     assertQueryEquals("stop OR stop AND stop", qpAnalyzer, "");
     assertTrue(getQuery("term term term", qpAnalyzer) instanceof BooleanQuery);
